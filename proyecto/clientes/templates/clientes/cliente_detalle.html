--- conflicted
+++ resolved
@@ -116,16 +116,7 @@
             <a href="{% url 'clientes:cliente_editar' cliente.pk %}" class="btn-primario">
                 Editar Cliente
             </a>
-<<<<<<< HEAD
-            {% if user.is_staff %}
-            <a href="{% url 'clientes:cambiar_segmento' cliente.pk %}" class="btn btn-primary">
-                <i class="fas fa-star"></i> Cambiar Segmento
-            </a>
-            {% endif %}
             <a href="{% url 'clientes:cliente_lista' %}" class="btn btn-secondary">
-=======
-            <a href="{% url 'clientes:cliente_lista' %}" class="btn-secundario">
->>>>>>> 7907a01b
                 Volver a la Lista
             </a>
         </div>
