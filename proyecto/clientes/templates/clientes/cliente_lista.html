--- conflicted
+++ resolved
@@ -444,12 +444,6 @@
                                 <a href="{% url 'clientes:cliente_editar' cliente.pk %}" class="btn-action btn-editar" title="Editar">
                                     Editar
                                 </a>
-<<<<<<< HEAD
-=======
-                                <a href="{% url 'clientes:cliente_eliminar' cliente.pk %}" class="btn-action btn-eliminar" title="Eliminar">
-                                    Eliminar
-                                </a>
->>>>>>> 09b8533d
                             </div>
                         </td>
                     </tr>
