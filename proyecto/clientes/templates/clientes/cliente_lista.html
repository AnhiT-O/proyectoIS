{% extends 'base.html' %}
{% load static %}

{% block title %}Administrar Clientes - Global Exchange{% endblock %}

{% block extra_css %}
<<<<<<< HEAD
<style>
    .clientes-container {
        background: linear-gradient(135deg, #f8f9fa 0%, #e9ecef 100%);
        border-radius: 15px;
        padding: 2rem;
        margin: 2rem auto;
        max-width: 1300px;
        box-shadow: 0 4px 6px rgba(0, 0, 0, 0.1);
    }

    .clientes-header {
        display: flex;
        justify-content: space-between;
        align-items: center;
        margin-bottom: 2rem;
    }

    .header-content {
        display: flex;
        justify-content: space-between;
        align-items: center;
        width: 100%;
    }

    .header-info h1 {
        margin: 0;
        color: #333;
        font-size: 1.8rem;
        font-weight: 700;
    }

    .btn-nuevo {
        background: linear-gradient(135deg, #667fea 0%, #764ba2 100%);
        color: white;
        padding: 0.75rem 1.5rem;
        border-radius: 8px;
        text-decoration: none;
        transition: all 0.3s ease;
        font-weight: 600;
        box-shadow: 0 2px 10px rgba(102, 126, 234, 0.3);
    }

    .btn-nuevo:hover {
        background: linear-gradient(135deg, #5a6fd8 0%, #6a4190 100%);
        color: white;
        text-decoration: none;
        transform: translateY(-2px);
        box-shadow: 0 4px 15px rgba(102, 126, 234, 0.4);
    }

    .stats-bar {
        background: linear-gradient(135deg, #f8f9fa 0%, #e9ecef 100%);
        padding: 1.5rem 2rem;
        border-radius: 10px;
        margin-bottom: 1.5rem;
        display: flex;
        justify-content: space-between;
        align-items: center;
        box-shadow: 0 2px 8px rgba(0, 0, 0, 0.05);
    }

    .stats-info {
        color: #495057;
        font-weight: 500;
        display: flex;
        align-items: center;
        gap: 0.5rem;
    }

    .stats-count {
        background: #667eea;
        color: white;
        padding: 0.25rem 0.75rem;
        border-radius: 15px;
        font-weight: 600;
        font-size: 0.9rem;
    }

    /* Estilos de búsqueda como en administrar_usuarios.html */
    .search-container {
        background: linear-gradient(135deg, #f8f9fa 0%, #e9ecef 100%);
        padding: 1.5rem 2rem;
        border-radius: 10px;
        margin-bottom: 1.5rem;
        box-shadow: 0 2px 8px rgba(0, 0, 0, 0.05);
    }

    .search-form {
        display: flex;
        align-items: center;
        gap: 1rem;
    }

    .search-input-container {
        flex: 1;
        max-width: 400px;
    }

    .search-input {
        width: 100%;
        padding: 0.75rem 1rem;
        border: 2px solid #e1e5e9;
        border-radius: 8px;
        font-size: 0.9rem;
        background: white;
        transition: border-color 0.3s ease, box-shadow 0.3s ease;
        height: 44px;
        box-sizing: border-box;
        display: flex;
        align-items: center;
    }

    .search-input:focus {
        outline: none;
        border-color: #667eea;
        box-shadow: 0 0 0 3px rgba(102, 126, 234, 0.1);
    }

    .search-buttons {
        display: flex;
        gap: 0.5rem;
        align-items: center;
    }

    .btn-search {
        padding: 0.75rem 1.5rem;
        border-radius: 8px;
        background: linear-gradient(135deg, #667fea 0%, #764ba2 100%);
        border: none;
        color: white;
        font-weight: 600;
        cursor: pointer;
        transition: all 0.3s ease;
        box-shadow: 0 2px 10px rgba(102, 126, 234, 0.3);
        font-size: 0.9rem;
        display: inline-flex;
        align-items: center;
        justify-content: center;
        height: 44px;
        min-width: 80px;
    }

    .btn-search:hover {
        background: linear-gradient(135deg, #5a6fd8 0%, #6a4190 100%);
        transform: translateY(-2px);
        box-shadow: 0 4px 15px rgba(102, 126, 234, 0.4);
    }

    .btn-clear {
        padding: 0.75rem 1.5rem;
        border-radius: 8px;
        background: #e9ecef;
        border: 1px solid #ced4da;
        color: #495057;
        font-weight: 600;
        text-decoration: none;
        cursor: pointer;
        transition: all 0.3s ease;
        font-size: 0.9rem;
        display: inline-flex;
        align-items: center;
        justify-content: center;
        height: 44px;
        min-width: 80px;
        box-sizing: border-box;
    }

    .btn-clear:hover {
        background: #dee2e6;
        color: #495057;
        text-decoration: none;
        transform: translateY(-1px);
    }

    /* Mantener la antigua search-box para compatibilidad */
    .search-box {
        display: flex;
        align-items: center;
        gap: 0.5rem;
        background: white;
        border: 2px solid #e1e5e9;
        border-radius: 8px;
        padding: 0.5rem 1rem;
        min-width: 250px;
    }

    .search-box input {
        border: none;
        outline: none;
        flex: 1;
        font-size: 0.9rem;
    }

    .search-box:focus-within {
        border-color: #667eea;
        box-shadow: 0 0 0 3px rgba(102, 126, 234, 0.1);
    }

    .table-container {
        padding: 0;
        overflow-x: auto;
        background: white;
        border-radius: 10px;
        box-shadow: 0 2px 8px rgba(0, 0, 0, 0.05);
    }

    .custom-table {
        width: 100%;
        border-collapse: collapse;
        margin: 0;
        font-size: 0.95rem;
    }

    .custom-table th {
        background: linear-gradient(135deg, #f8f9fa 0%, #e9ecef 100%);
        color: #495057;
        font-weight: 600;
        padding: 1.25rem 1rem;
        text-align: left;
        border-bottom: 2px solid #dee2e6;
        font-size: 0.9rem;
        position: sticky;
        top: 0;
        z-index: 1;
    }

    .custom-table td {
        padding: 1.25rem 1rem;
        border-bottom: 1px solid #f1f3f4;
        color: #495057;
        vertical-align: middle;
    }

    .custom-table tbody tr {
        transition: all 0.3s ease;
        background: white;
    }

    .custom-table tbody tr:hover {
        background: linear-gradient(135deg, #f8f9ff 0%, #f0f3ff 100%);
        transform: scale(1.01);
        box-shadow: 0 2px 10px rgba(102, 126, 234, 0.1);
    }

    .cliente-name {
        font-weight: 600;
        color: #333;
        display: flex;
        align-items: center;
        gap: 0.5rem;
    }

    .cliente-type {
        display: inline-block;
        padding: 0.35rem 0.75rem;
        border-radius: 15px;
        font-size: 0.8rem;
        font-weight: 600;
        text-transform: uppercase;
        letter-spacing: 0.5px;
    }

    .type-personal {
        background: #e3f2fd;
        color: #1565c0;
    }

    .type-empresarial {
        background: #f3e5f5;
        color: #7b1fa2;
    }

    .actions-cell {
        display: flex;
        gap: 0.5rem;
        align-items: center;
        justify-content: center;
    }

    .btn-action {
        padding: 0.5rem 0.75rem;
        border-radius: 6px;
        text-decoration: none;
        font-size: 0.8rem;
        font-weight: 500;
        transition: all 0.3s ease;
        border: none;
        cursor: pointer;
        display: flex;
        align-items: center;
        gap: 0.25rem;
    }

    .btn-ver {
        background: #17a2b8;
        color: white;
    }

    .btn-ver:hover {
        background: #138496;
        color: white;
        text-decoration: none;
        transform: scale(1.05);
    }

    .btn-editar {
        background: #ffc107;
        color: #212529;
    }

    .btn-editar:hover {
        background: #e0a800;
        color: #212529;
        text-decoration: none;
        transform: scale(1.05);
    }

    .btn-eliminar {
        background: #dc3545;
        color: white;
    }

    .btn-eliminar:hover {
        background: #c82333;
        color: white;
        text-decoration: none;
        transform: scale(1.05);
    }

    .btn-segmento {
        background: #667eea;
        color: white;
    }

    .btn-segmento:hover {
        background: #5a6fd8;
        color: white;
        text-decoration: none;
        transform: scale(1.05);
    }

    .status-badge {
        display: inline-flex;
        align-items: center;
        gap: 0.25rem;
        padding: 0.25rem 0.6rem;
        border-radius: 12px;
        font-size: 0.75rem;
        font-weight: 600;
    }

    .status-ok {
        background: #d4edda;
        color: #155724;
    }

    .status-pending {
        background: #fff3cd;
        color: #856404;
    }

    .no-clientes {
        text-align: center;
        padding: 4rem 2rem;
        color: #6c757d;
    }

    .no-clientes-icon {
        font-size: 4rem;
        margin-bottom: 1.5rem;
        opacity: 0.5;
    }

    .no-clientes h3 {
        font-size: 1.5rem;
        margin-bottom: 1rem;
        color: #495057;
    }

    .no-clientes p {
        font-size: 1.1rem;
        margin-bottom: 2rem;
        max-width: 400px;
        margin-left: auto;
        margin-right: auto;
        line-height: 1.5;
    }

    .btn-crear-primero {
        background: linear-gradient(135deg, #667eea 0%, #764ba2 100%);
        color: white;
        padding: 1rem 2rem;
        border-radius: 10px;
        text-decoration: none;
        font-weight: 600;
        display: inline-flex;
        align-items: center;
        gap: 0.5rem;
        transition: all 0.3s ease;
    }

    .btn-crear-primero:hover {
        color: white;
        text-decoration: none;
        transform: translateY(-2px);
        box-shadow: 0 8px 25px rgba(102, 126, 234, 0.4);
    }

    /* Estilos para filtros de segmento */
    .filtros-container {
        background: linear-gradient(135deg, #f8f9fa 0%, #e9ecef 100%);
        padding: 1.5rem 2rem;
        border-radius: 10px;
        margin-bottom: 1.5rem;
        box-shadow: 0 2px 8px rgba(0, 0, 0, 0.05);
    }

    .filtros-header {
        display: flex;
        justify-content: space-between;
        align-items: center;
        margin-bottom: 1rem;
    }

    .filtros-title {
        font-weight: 600;
        color: #495057;
        margin: 0;
        font-size: 1rem;
    }

    .filtros-grid {
        display: grid;
        grid-template-columns: repeat(auto-fit, minmax(200px, 1fr));
        gap: 1rem;
    }

    .filtro-item {
        background: white;
        border: 2px solid #e9ecef;
        border-radius: 8px;
        padding: 1rem;
        text-align: center;
        transition: all 0.3s ease;
        cursor: pointer;
        text-decoration: none;
        position: relative;
    }

    .filtro-item:hover {
        text-decoration: none;
        transform: translateY(-2px);
        box-shadow: 0 4px 15px rgba(0, 0, 0, 0.1);
    }

    .filtro-item.active {
        border-color: #667eea;
        background: linear-gradient(135deg, #667eea 0%, #764ba2 100%);
        color: white;
    }

    .filtro-label {
        font-weight: 600;
        font-size: 0.9rem;
        margin-bottom: 0.5rem;
        display: block;
    }


    .btn-limpiar-filtros {
        background: #e9ecef;
        color: #495057;
        border: 1px solid #ced4da;
        padding: 0.5rem 1rem;
        border-radius: 6px;
        text-decoration: none;
        font-size: 0.85rem;
        font-weight: 500;
        transition: all 0.3s ease;
    }

    .btn-limpiar-filtros:hover {
        background: #dee2e6;
        color: #495057;
        text-decoration: none;
        transform: translateY(-1px);
    }

    @media (max-width: 1200px) {
        .clientes-container {
            margin: 1rem;
            border-radius: 12px;
        }
    }

    @media (max-width: 768px) {
        .clientes-header {
            margin-bottom: 1.5rem;
        }

        .header-content {
            flex-direction: column;
            gap: 1.5rem;
            text-align: center;
        }

        .header-info h1 {
            font-size: 1.6rem;
        }

        .stats-bar {
            flex-direction: column;
            gap: 1rem;
            padding: 1.5rem;
        }

        .search-container {
            padding: 1rem;
        }

        .search-form {
            flex-direction: column;
            align-items: stretch;
            gap: 1rem;
        }

        .search-input-container {
            max-width: none;
        }

        .search-buttons {
            justify-content: center;
        }

        .search-box {
            min-width: auto;
            width: 100%;
        }

        .custom-table {
            font-size: 0.8rem;
        }

        .custom-table th,
        .custom-table td {
            padding: 0.75rem 0.5rem;
        }

        .actions-cell {
            flex-direction: column;
            gap: 0.25rem;
        }

        .btn-action {
            font-size: 0.7rem;
            padding: 0.4rem 0.6rem;
        }

        .no-clientes {
            padding: 3rem 1.5rem;
        }
    }
</style>
=======
<link rel="stylesheet" href="{% static 'gestion.css' %}">
>>>>>>> 7907a01b
{% endblock %}

{% block content %}
<div class="contenido">
    <div class="gestion-cabecera">
        <h2>Gestionar Clientes</h2>
        <a href="{% url 'clientes:cliente_crear' %}" class="btn-primario">
            Nuevo Cliente
        </a>
    </div>
<<<<<<< HEAD

    {% if hay_clientes %}
        <!-- Filtros por segmento (solo para administradores) -->
        
        <div class="filtros-container">
            <div class="filtros-header">
                <h3 class="filtros-title"> Filtrar por Segmento</h3>
                {% if segmento_filtro %}
                <a href="{% url 'clientes:cliente_lista' %}{% if busqueda %}?busqueda={{ busqueda }}{% endif %}" class="btn-limpiar-filtros">
                    Limpiar Filtros
                </a>
                {% endif %}
            </div>
            <div class="filtros-grid">
                
                <a href="{% url 'clientes:cliente_lista' %}?segmento=vip{% if busqueda %}&busqueda={{ busqueda }}{% endif %}" 
                   class="filtro-item {% if segmento_filtro == 'vip' %}active{% endif %}">
                    <span class="filtro-label"> VIP</span>
                </a>
                
                <a href="{% url 'clientes:cliente_lista' %}?segmento=corporativo{% if busqueda %}&busqueda={{ busqueda }}{% endif %}" 
                   class="filtro-item {% if segmento_filtro == 'corporativo' %}active{% endif %}">
                    <span class="filtro-label"> Corporativo</span>
                </a>
                
                <a href="{% url 'clientes:cliente_lista' %}?segmento=minorista{% if busqueda %}&busqueda={{ busqueda }}{% endif %}" 
                   class="filtro-item {% if segmento_filtro == 'minorista' %}active{% endif %}">
                    <span class="filtro-label"> Minorista</span>
                   
                </a>
            </div>
        </div>
        

        <!-- Formulario de búsqueda con nuevo estilo -->
        <div class="search-container">
            <form method="get" class="search-form">
                <div class="search-input-container">
                    <input type="text" 
                           name="busqueda" 
                           class="search-input" 
                           value="{{ busqueda }}" 
                           placeholder="Buscar cliente..."
                           id="searchInput">
                </div>
                <div class="search-buttons">
                    <button type="submit" class="btn-search">
                        Buscar
                    </button>
                    {% if busqueda %}
                    <a href="{% url 'clientes:cliente_lista' %}" class="btn-clear">
                        Limpiar
                    </a>
                    {% endif %}
                </div>
            </form>
        </div>

        <div class="stats-bar">
            <div class="stats-info">
                Total de clientes: <span class="stats-count">{{ clientes|length }}</span>
=======
    <!-- Formulario de búsqueda con nuevo estilo -->
    <div class="zona-busqueda">
        <form method="get" class="busqueda-form">
            <div class="campo-busqueda">
                <input type="text" 
                        name="busqueda" 
                        class="texto-busqueda" 
                        value="{{ busqueda }}" 
                        placeholder="Buscar cliente por nombre, apellido o documento">
            </div>
            <div class="botones-busqueda">
                <button type="submit" class="btn-buscar">
                    Buscar
                </button>
>>>>>>> 7907a01b
                {% if busqueda %}
                <a href="{% url 'clientes:cliente_lista' %}" class="btn-limpiar">
                    Limpiar
                </a>
                {% endif %}
            </div>
        </form>
    </div>

<<<<<<< HEAD
        <div class="table-container">
            <table class="custom-table" id="clientesTable">
                <thead>
                    <tr>
                        <th>Cliente</th>
                        <th>Tipo</th>
                        <th>Documento</th>
                        <th>Contacto</th>
                        <th>Dirección</th>
                        
                        <th>Segmento</th>
                        
                        <th>Declaración</th>
                        <th>Acciones</th>
                    </tr>
                </thead>
                <tbody>
                    {% for cliente in clientes %}
                    <tr>
                        <td>
                            <div class="cliente-name">
                                {{ cliente.nombre }} {{ cliente.apellido }}
                            </div>
                        </td>
                        <td>
                            <span class="cliente-type {% if cliente.tipoCliente == 'Personal' %}type-personal{% else %}type-empresarial{% endif %}">
                                {{ cliente.get_tipoCliente_display }}
                            </span>
                        </td>
                        <td>
                            <div>
                                <strong>{{ cliente.get_tipoDocCliente_display }}</strong><br>
                                <small>{{ cliente.docCliente }}</small>
                            </div>
                        </td>
                        <td>
                            <div>
                                <strong>Correo:</strong><br> {{ cliente.correoElecCliente|truncatechars:20 }}<br>
                                <strong>Teléfono:</strong> {{ cliente.telefono }}
                            </div>
                        </td>
                        <td>
                            {{ cliente.direccion|default:"No especificada"|truncatechars:30 }}
                        </td>
                        
                        <td>
                            <span class="badge 
                                {% if cliente.segmento == 'vip' %}bg-warning text-dark
                                {% elif cliente.segmento == 'corporativo' %}bg-info text-white
                                {% else %}bg-secondary text-white{% endif %}">
                                {{ cliente.get_segmento_display }}
                            </span>
                        </td>
            
                        <td>
                            {% if cliente.declaracion_jurada %}
                                <span class="status-badge status-ok">
                                    Firmada
                                </span>
                            {% else %}
                                <span class="status-badge status-pending">
                                    Pendiente
                                </span>
                            {% endif %}
                        </td>
                        <td>
                            <div class="actions-cell">
                                <a href="{% url 'clientes:cliente_detalle' cliente.pk %}" class="btn-action btn-ver" title="Ver detalles">
                                    Detalles
                                </a>
                                <a href="{% url 'clientes:cliente_editar' cliente.pk %}" class="btn-action btn-editar" title="Editar">
                                    Editar
                                </a>

                                <a href="{% url 'clientes:cambiar_segmento' cliente.pk %}" class="btn-action btn-segmento" title="Cambiar Segmento">
                                    Segmento
                                </a>
                                
                            </div>
                        </td>
                    </tr>
                    {% empty %}
                    <tr>
                        <td colspan="7" class="text-center" style="padding: 2rem; text-align: center; color: #6c757d; font-style: italic;">
                            {% if busqueda %}
                                No se encontraron clientes que coincidan con "{{ busqueda }}".
                            {% else %}
                                No hay clientes registrados.
                            {% endif %}
                        </td>
                    </tr>
                    {% endfor %}
                </tbody>
            </table>
        </div>
    {% else %}
        <div class="no-clientes">
            <div class="no-clientes-icon">👥</div>
            <h3>No hay clientes registrados</h3>
            <p>Aún no se han registrado clientes en el sistema. Comienza agregando el primer cliente para empezar a gestionar las operaciones de cambio.</p>
=======
    <div class="zona-conteo">
        <div class="conteo-info">
            Total de clientes: <span class="conteo">{{ clientes|length }}</span>
            {% if busqueda %}
                <span style="margin-left: 1rem; color: #6c757d;">
                    ({{ clientes|length }} resultado{{ clientes|length|pluralize }} para "{{ busqueda }}")
                </span>
            {% endif %}
>>>>>>> 7907a01b
        </div>
    </div>

    <div class="contenedor-tabla">
        <table class="gestion-tabla">
            <thead>
                <tr>
                    <th style="width: 25%">Nombre</th>
                    <th style="width: 15%">Tipo</th>
                    <th style="width: 18%">Documento</th>
                    <th style="width: 26%">Contacto</th>
                    <th style="width: 16%">Acciones</th>
                </tr>
            </thead>
            <tbody>
                {% for cliente in clientes %}
                <tr>
                    <td>
                        {{ cliente.nombre }} {{ cliente.apellido }}
                    </td>
                    <td>
                        <span class="{% if cliente.tipoCliente == 'Personal' %}cliente-persona{% else %}cliente-juridico{% endif %}">
                            {{ cliente.get_tipoCliente_display }}
                        </span>
                    </td>
                    <td>
                        <div>
                            <strong>{{ cliente.get_tipoDocCliente_display }}</strong><br>
                            <small>{{ cliente.docCliente }}</small>
                        </div>
                    </td>
                    <td>
                        <div>
                            📧 {{ cliente.correoElecCliente|truncatechars:30 }}<br>
                            📞 {{ cliente.telefono }}
                        </div>
                    </td>
                    <td>
                        <div class="zona-acciones">
                            <a href="{% url 'clientes:cliente_detalle' cliente.pk %}" class="btn-ver" title="Ver detalles">
                                Detalles
                            </a>
                            <a href="{% url 'clientes:cliente_editar' cliente.pk %}" class="btn-editar" title="Editar">
                                Editar
                            </a>
                        </div>
                    </td>
                </tr>
                {% empty %}
                <tr>
                    <td colspan="7">
                        {% if busqueda %}
                            No se encontraron clientes que coincidan con "{{ busqueda }}".
                        {% else %}
                            No hay clientes registrados.
                        {% endif %}
                    </td>
                </tr>
                {% endfor %}
            </tbody>
        </table>
    </div>
</div>
{% endblock %}<|MERGE_RESOLUTION|>--- conflicted
+++ resolved
@@ -4,573 +4,7 @@
 {% block title %}Administrar Clientes - Global Exchange{% endblock %}
 
 {% block extra_css %}
-<<<<<<< HEAD
-<style>
-    .clientes-container {
-        background: linear-gradient(135deg, #f8f9fa 0%, #e9ecef 100%);
-        border-radius: 15px;
-        padding: 2rem;
-        margin: 2rem auto;
-        max-width: 1300px;
-        box-shadow: 0 4px 6px rgba(0, 0, 0, 0.1);
-    }
-
-    .clientes-header {
-        display: flex;
-        justify-content: space-between;
-        align-items: center;
-        margin-bottom: 2rem;
-    }
-
-    .header-content {
-        display: flex;
-        justify-content: space-between;
-        align-items: center;
-        width: 100%;
-    }
-
-    .header-info h1 {
-        margin: 0;
-        color: #333;
-        font-size: 1.8rem;
-        font-weight: 700;
-    }
-
-    .btn-nuevo {
-        background: linear-gradient(135deg, #667fea 0%, #764ba2 100%);
-        color: white;
-        padding: 0.75rem 1.5rem;
-        border-radius: 8px;
-        text-decoration: none;
-        transition: all 0.3s ease;
-        font-weight: 600;
-        box-shadow: 0 2px 10px rgba(102, 126, 234, 0.3);
-    }
-
-    .btn-nuevo:hover {
-        background: linear-gradient(135deg, #5a6fd8 0%, #6a4190 100%);
-        color: white;
-        text-decoration: none;
-        transform: translateY(-2px);
-        box-shadow: 0 4px 15px rgba(102, 126, 234, 0.4);
-    }
-
-    .stats-bar {
-        background: linear-gradient(135deg, #f8f9fa 0%, #e9ecef 100%);
-        padding: 1.5rem 2rem;
-        border-radius: 10px;
-        margin-bottom: 1.5rem;
-        display: flex;
-        justify-content: space-between;
-        align-items: center;
-        box-shadow: 0 2px 8px rgba(0, 0, 0, 0.05);
-    }
-
-    .stats-info {
-        color: #495057;
-        font-weight: 500;
-        display: flex;
-        align-items: center;
-        gap: 0.5rem;
-    }
-
-    .stats-count {
-        background: #667eea;
-        color: white;
-        padding: 0.25rem 0.75rem;
-        border-radius: 15px;
-        font-weight: 600;
-        font-size: 0.9rem;
-    }
-
-    /* Estilos de búsqueda como en administrar_usuarios.html */
-    .search-container {
-        background: linear-gradient(135deg, #f8f9fa 0%, #e9ecef 100%);
-        padding: 1.5rem 2rem;
-        border-radius: 10px;
-        margin-bottom: 1.5rem;
-        box-shadow: 0 2px 8px rgba(0, 0, 0, 0.05);
-    }
-
-    .search-form {
-        display: flex;
-        align-items: center;
-        gap: 1rem;
-    }
-
-    .search-input-container {
-        flex: 1;
-        max-width: 400px;
-    }
-
-    .search-input {
-        width: 100%;
-        padding: 0.75rem 1rem;
-        border: 2px solid #e1e5e9;
-        border-radius: 8px;
-        font-size: 0.9rem;
-        background: white;
-        transition: border-color 0.3s ease, box-shadow 0.3s ease;
-        height: 44px;
-        box-sizing: border-box;
-        display: flex;
-        align-items: center;
-    }
-
-    .search-input:focus {
-        outline: none;
-        border-color: #667eea;
-        box-shadow: 0 0 0 3px rgba(102, 126, 234, 0.1);
-    }
-
-    .search-buttons {
-        display: flex;
-        gap: 0.5rem;
-        align-items: center;
-    }
-
-    .btn-search {
-        padding: 0.75rem 1.5rem;
-        border-radius: 8px;
-        background: linear-gradient(135deg, #667fea 0%, #764ba2 100%);
-        border: none;
-        color: white;
-        font-weight: 600;
-        cursor: pointer;
-        transition: all 0.3s ease;
-        box-shadow: 0 2px 10px rgba(102, 126, 234, 0.3);
-        font-size: 0.9rem;
-        display: inline-flex;
-        align-items: center;
-        justify-content: center;
-        height: 44px;
-        min-width: 80px;
-    }
-
-    .btn-search:hover {
-        background: linear-gradient(135deg, #5a6fd8 0%, #6a4190 100%);
-        transform: translateY(-2px);
-        box-shadow: 0 4px 15px rgba(102, 126, 234, 0.4);
-    }
-
-    .btn-clear {
-        padding: 0.75rem 1.5rem;
-        border-radius: 8px;
-        background: #e9ecef;
-        border: 1px solid #ced4da;
-        color: #495057;
-        font-weight: 600;
-        text-decoration: none;
-        cursor: pointer;
-        transition: all 0.3s ease;
-        font-size: 0.9rem;
-        display: inline-flex;
-        align-items: center;
-        justify-content: center;
-        height: 44px;
-        min-width: 80px;
-        box-sizing: border-box;
-    }
-
-    .btn-clear:hover {
-        background: #dee2e6;
-        color: #495057;
-        text-decoration: none;
-        transform: translateY(-1px);
-    }
-
-    /* Mantener la antigua search-box para compatibilidad */
-    .search-box {
-        display: flex;
-        align-items: center;
-        gap: 0.5rem;
-        background: white;
-        border: 2px solid #e1e5e9;
-        border-radius: 8px;
-        padding: 0.5rem 1rem;
-        min-width: 250px;
-    }
-
-    .search-box input {
-        border: none;
-        outline: none;
-        flex: 1;
-        font-size: 0.9rem;
-    }
-
-    .search-box:focus-within {
-        border-color: #667eea;
-        box-shadow: 0 0 0 3px rgba(102, 126, 234, 0.1);
-    }
-
-    .table-container {
-        padding: 0;
-        overflow-x: auto;
-        background: white;
-        border-radius: 10px;
-        box-shadow: 0 2px 8px rgba(0, 0, 0, 0.05);
-    }
-
-    .custom-table {
-        width: 100%;
-        border-collapse: collapse;
-        margin: 0;
-        font-size: 0.95rem;
-    }
-
-    .custom-table th {
-        background: linear-gradient(135deg, #f8f9fa 0%, #e9ecef 100%);
-        color: #495057;
-        font-weight: 600;
-        padding: 1.25rem 1rem;
-        text-align: left;
-        border-bottom: 2px solid #dee2e6;
-        font-size: 0.9rem;
-        position: sticky;
-        top: 0;
-        z-index: 1;
-    }
-
-    .custom-table td {
-        padding: 1.25rem 1rem;
-        border-bottom: 1px solid #f1f3f4;
-        color: #495057;
-        vertical-align: middle;
-    }
-
-    .custom-table tbody tr {
-        transition: all 0.3s ease;
-        background: white;
-    }
-
-    .custom-table tbody tr:hover {
-        background: linear-gradient(135deg, #f8f9ff 0%, #f0f3ff 100%);
-        transform: scale(1.01);
-        box-shadow: 0 2px 10px rgba(102, 126, 234, 0.1);
-    }
-
-    .cliente-name {
-        font-weight: 600;
-        color: #333;
-        display: flex;
-        align-items: center;
-        gap: 0.5rem;
-    }
-
-    .cliente-type {
-        display: inline-block;
-        padding: 0.35rem 0.75rem;
-        border-radius: 15px;
-        font-size: 0.8rem;
-        font-weight: 600;
-        text-transform: uppercase;
-        letter-spacing: 0.5px;
-    }
-
-    .type-personal {
-        background: #e3f2fd;
-        color: #1565c0;
-    }
-
-    .type-empresarial {
-        background: #f3e5f5;
-        color: #7b1fa2;
-    }
-
-    .actions-cell {
-        display: flex;
-        gap: 0.5rem;
-        align-items: center;
-        justify-content: center;
-    }
-
-    .btn-action {
-        padding: 0.5rem 0.75rem;
-        border-radius: 6px;
-        text-decoration: none;
-        font-size: 0.8rem;
-        font-weight: 500;
-        transition: all 0.3s ease;
-        border: none;
-        cursor: pointer;
-        display: flex;
-        align-items: center;
-        gap: 0.25rem;
-    }
-
-    .btn-ver {
-        background: #17a2b8;
-        color: white;
-    }
-
-    .btn-ver:hover {
-        background: #138496;
-        color: white;
-        text-decoration: none;
-        transform: scale(1.05);
-    }
-
-    .btn-editar {
-        background: #ffc107;
-        color: #212529;
-    }
-
-    .btn-editar:hover {
-        background: #e0a800;
-        color: #212529;
-        text-decoration: none;
-        transform: scale(1.05);
-    }
-
-    .btn-eliminar {
-        background: #dc3545;
-        color: white;
-    }
-
-    .btn-eliminar:hover {
-        background: #c82333;
-        color: white;
-        text-decoration: none;
-        transform: scale(1.05);
-    }
-
-    .btn-segmento {
-        background: #667eea;
-        color: white;
-    }
-
-    .btn-segmento:hover {
-        background: #5a6fd8;
-        color: white;
-        text-decoration: none;
-        transform: scale(1.05);
-    }
-
-    .status-badge {
-        display: inline-flex;
-        align-items: center;
-        gap: 0.25rem;
-        padding: 0.25rem 0.6rem;
-        border-radius: 12px;
-        font-size: 0.75rem;
-        font-weight: 600;
-    }
-
-    .status-ok {
-        background: #d4edda;
-        color: #155724;
-    }
-
-    .status-pending {
-        background: #fff3cd;
-        color: #856404;
-    }
-
-    .no-clientes {
-        text-align: center;
-        padding: 4rem 2rem;
-        color: #6c757d;
-    }
-
-    .no-clientes-icon {
-        font-size: 4rem;
-        margin-bottom: 1.5rem;
-        opacity: 0.5;
-    }
-
-    .no-clientes h3 {
-        font-size: 1.5rem;
-        margin-bottom: 1rem;
-        color: #495057;
-    }
-
-    .no-clientes p {
-        font-size: 1.1rem;
-        margin-bottom: 2rem;
-        max-width: 400px;
-        margin-left: auto;
-        margin-right: auto;
-        line-height: 1.5;
-    }
-
-    .btn-crear-primero {
-        background: linear-gradient(135deg, #667eea 0%, #764ba2 100%);
-        color: white;
-        padding: 1rem 2rem;
-        border-radius: 10px;
-        text-decoration: none;
-        font-weight: 600;
-        display: inline-flex;
-        align-items: center;
-        gap: 0.5rem;
-        transition: all 0.3s ease;
-    }
-
-    .btn-crear-primero:hover {
-        color: white;
-        text-decoration: none;
-        transform: translateY(-2px);
-        box-shadow: 0 8px 25px rgba(102, 126, 234, 0.4);
-    }
-
-    /* Estilos para filtros de segmento */
-    .filtros-container {
-        background: linear-gradient(135deg, #f8f9fa 0%, #e9ecef 100%);
-        padding: 1.5rem 2rem;
-        border-radius: 10px;
-        margin-bottom: 1.5rem;
-        box-shadow: 0 2px 8px rgba(0, 0, 0, 0.05);
-    }
-
-    .filtros-header {
-        display: flex;
-        justify-content: space-between;
-        align-items: center;
-        margin-bottom: 1rem;
-    }
-
-    .filtros-title {
-        font-weight: 600;
-        color: #495057;
-        margin: 0;
-        font-size: 1rem;
-    }
-
-    .filtros-grid {
-        display: grid;
-        grid-template-columns: repeat(auto-fit, minmax(200px, 1fr));
-        gap: 1rem;
-    }
-
-    .filtro-item {
-        background: white;
-        border: 2px solid #e9ecef;
-        border-radius: 8px;
-        padding: 1rem;
-        text-align: center;
-        transition: all 0.3s ease;
-        cursor: pointer;
-        text-decoration: none;
-        position: relative;
-    }
-
-    .filtro-item:hover {
-        text-decoration: none;
-        transform: translateY(-2px);
-        box-shadow: 0 4px 15px rgba(0, 0, 0, 0.1);
-    }
-
-    .filtro-item.active {
-        border-color: #667eea;
-        background: linear-gradient(135deg, #667eea 0%, #764ba2 100%);
-        color: white;
-    }
-
-    .filtro-label {
-        font-weight: 600;
-        font-size: 0.9rem;
-        margin-bottom: 0.5rem;
-        display: block;
-    }
-
-
-    .btn-limpiar-filtros {
-        background: #e9ecef;
-        color: #495057;
-        border: 1px solid #ced4da;
-        padding: 0.5rem 1rem;
-        border-radius: 6px;
-        text-decoration: none;
-        font-size: 0.85rem;
-        font-weight: 500;
-        transition: all 0.3s ease;
-    }
-
-    .btn-limpiar-filtros:hover {
-        background: #dee2e6;
-        color: #495057;
-        text-decoration: none;
-        transform: translateY(-1px);
-    }
-
-    @media (max-width: 1200px) {
-        .clientes-container {
-            margin: 1rem;
-            border-radius: 12px;
-        }
-    }
-
-    @media (max-width: 768px) {
-        .clientes-header {
-            margin-bottom: 1.5rem;
-        }
-
-        .header-content {
-            flex-direction: column;
-            gap: 1.5rem;
-            text-align: center;
-        }
-
-        .header-info h1 {
-            font-size: 1.6rem;
-        }
-
-        .stats-bar {
-            flex-direction: column;
-            gap: 1rem;
-            padding: 1.5rem;
-        }
-
-        .search-container {
-            padding: 1rem;
-        }
-
-        .search-form {
-            flex-direction: column;
-            align-items: stretch;
-            gap: 1rem;
-        }
-
-        .search-input-container {
-            max-width: none;
-        }
-
-        .search-buttons {
-            justify-content: center;
-        }
-
-        .search-box {
-            min-width: auto;
-            width: 100%;
-        }
-
-        .custom-table {
-            font-size: 0.8rem;
-        }
-
-        .custom-table th,
-        .custom-table td {
-            padding: 0.75rem 0.5rem;
-        }
-
-        .actions-cell {
-            flex-direction: column;
-            gap: 0.25rem;
-        }
-
-        .btn-action {
-            font-size: 0.7rem;
-            padding: 0.4rem 0.6rem;
-        }
-
-        .no-clientes {
-            padding: 3rem 1.5rem;
-        }
-    }
-</style>
-=======
 <link rel="stylesheet" href="{% static 'gestion.css' %}">
->>>>>>> 7907a01b
 {% endblock %}
 
 {% block content %}
@@ -581,69 +15,6 @@
             Nuevo Cliente
         </a>
     </div>
-<<<<<<< HEAD
-
-    {% if hay_clientes %}
-        <!-- Filtros por segmento (solo para administradores) -->
-        
-        <div class="filtros-container">
-            <div class="filtros-header">
-                <h3 class="filtros-title"> Filtrar por Segmento</h3>
-                {% if segmento_filtro %}
-                <a href="{% url 'clientes:cliente_lista' %}{% if busqueda %}?busqueda={{ busqueda }}{% endif %}" class="btn-limpiar-filtros">
-                    Limpiar Filtros
-                </a>
-                {% endif %}
-            </div>
-            <div class="filtros-grid">
-                
-                <a href="{% url 'clientes:cliente_lista' %}?segmento=vip{% if busqueda %}&busqueda={{ busqueda }}{% endif %}" 
-                   class="filtro-item {% if segmento_filtro == 'vip' %}active{% endif %}">
-                    <span class="filtro-label"> VIP</span>
-                </a>
-                
-                <a href="{% url 'clientes:cliente_lista' %}?segmento=corporativo{% if busqueda %}&busqueda={{ busqueda }}{% endif %}" 
-                   class="filtro-item {% if segmento_filtro == 'corporativo' %}active{% endif %}">
-                    <span class="filtro-label"> Corporativo</span>
-                </a>
-                
-                <a href="{% url 'clientes:cliente_lista' %}?segmento=minorista{% if busqueda %}&busqueda={{ busqueda }}{% endif %}" 
-                   class="filtro-item {% if segmento_filtro == 'minorista' %}active{% endif %}">
-                    <span class="filtro-label"> Minorista</span>
-                   
-                </a>
-            </div>
-        </div>
-        
-
-        <!-- Formulario de búsqueda con nuevo estilo -->
-        <div class="search-container">
-            <form method="get" class="search-form">
-                <div class="search-input-container">
-                    <input type="text" 
-                           name="busqueda" 
-                           class="search-input" 
-                           value="{{ busqueda }}" 
-                           placeholder="Buscar cliente..."
-                           id="searchInput">
-                </div>
-                <div class="search-buttons">
-                    <button type="submit" class="btn-search">
-                        Buscar
-                    </button>
-                    {% if busqueda %}
-                    <a href="{% url 'clientes:cliente_lista' %}" class="btn-clear">
-                        Limpiar
-                    </a>
-                    {% endif %}
-                </div>
-            </form>
-        </div>
-
-        <div class="stats-bar">
-            <div class="stats-info">
-                Total de clientes: <span class="stats-count">{{ clientes|length }}</span>
-=======
     <!-- Formulario de búsqueda con nuevo estilo -->
     <div class="zona-busqueda">
         <form method="get" class="busqueda-form">
@@ -658,7 +29,6 @@
                 <button type="submit" class="btn-buscar">
                     Buscar
                 </button>
->>>>>>> 7907a01b
                 {% if busqueda %}
                 <a href="{% url 'clientes:cliente_lista' %}" class="btn-limpiar">
                     Limpiar
@@ -668,108 +38,6 @@
         </form>
     </div>
 
-<<<<<<< HEAD
-        <div class="table-container">
-            <table class="custom-table" id="clientesTable">
-                <thead>
-                    <tr>
-                        <th>Cliente</th>
-                        <th>Tipo</th>
-                        <th>Documento</th>
-                        <th>Contacto</th>
-                        <th>Dirección</th>
-                        
-                        <th>Segmento</th>
-                        
-                        <th>Declaración</th>
-                        <th>Acciones</th>
-                    </tr>
-                </thead>
-                <tbody>
-                    {% for cliente in clientes %}
-                    <tr>
-                        <td>
-                            <div class="cliente-name">
-                                {{ cliente.nombre }} {{ cliente.apellido }}
-                            </div>
-                        </td>
-                        <td>
-                            <span class="cliente-type {% if cliente.tipoCliente == 'Personal' %}type-personal{% else %}type-empresarial{% endif %}">
-                                {{ cliente.get_tipoCliente_display }}
-                            </span>
-                        </td>
-                        <td>
-                            <div>
-                                <strong>{{ cliente.get_tipoDocCliente_display }}</strong><br>
-                                <small>{{ cliente.docCliente }}</small>
-                            </div>
-                        </td>
-                        <td>
-                            <div>
-                                <strong>Correo:</strong><br> {{ cliente.correoElecCliente|truncatechars:20 }}<br>
-                                <strong>Teléfono:</strong> {{ cliente.telefono }}
-                            </div>
-                        </td>
-                        <td>
-                            {{ cliente.direccion|default:"No especificada"|truncatechars:30 }}
-                        </td>
-                        
-                        <td>
-                            <span class="badge 
-                                {% if cliente.segmento == 'vip' %}bg-warning text-dark
-                                {% elif cliente.segmento == 'corporativo' %}bg-info text-white
-                                {% else %}bg-secondary text-white{% endif %}">
-                                {{ cliente.get_segmento_display }}
-                            </span>
-                        </td>
-            
-                        <td>
-                            {% if cliente.declaracion_jurada %}
-                                <span class="status-badge status-ok">
-                                    Firmada
-                                </span>
-                            {% else %}
-                                <span class="status-badge status-pending">
-                                    Pendiente
-                                </span>
-                            {% endif %}
-                        </td>
-                        <td>
-                            <div class="actions-cell">
-                                <a href="{% url 'clientes:cliente_detalle' cliente.pk %}" class="btn-action btn-ver" title="Ver detalles">
-                                    Detalles
-                                </a>
-                                <a href="{% url 'clientes:cliente_editar' cliente.pk %}" class="btn-action btn-editar" title="Editar">
-                                    Editar
-                                </a>
-
-                                <a href="{% url 'clientes:cambiar_segmento' cliente.pk %}" class="btn-action btn-segmento" title="Cambiar Segmento">
-                                    Segmento
-                                </a>
-                                
-                            </div>
-                        </td>
-                    </tr>
-                    {% empty %}
-                    <tr>
-                        <td colspan="7" class="text-center" style="padding: 2rem; text-align: center; color: #6c757d; font-style: italic;">
-                            {% if busqueda %}
-                                No se encontraron clientes que coincidan con "{{ busqueda }}".
-                            {% else %}
-                                No hay clientes registrados.
-                            {% endif %}
-                        </td>
-                    </tr>
-                    {% endfor %}
-                </tbody>
-            </table>
-        </div>
-    {% else %}
-        <div class="no-clientes">
-            <div class="no-clientes-icon">👥</div>
-            <h3>No hay clientes registrados</h3>
-            <p>Aún no se han registrado clientes en el sistema. Comienza agregando el primer cliente para empezar a gestionar las operaciones de cambio.</p>
-=======
     <div class="zona-conteo">
         <div class="conteo-info">
             Total de clientes: <span class="conteo">{{ clientes|length }}</span>
@@ -778,7 +46,6 @@
                     ({{ clientes|length }} resultado{{ clientes|length|pluralize }} para "{{ busqueda }}")
                 </span>
             {% endif %}
->>>>>>> 7907a01b
         </div>
     </div>
 
