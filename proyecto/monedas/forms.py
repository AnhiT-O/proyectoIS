--- conflicted
+++ resolved
@@ -1,11 +1,7 @@
 from django import forms
 from django.core.exceptions import ValidationError
-<<<<<<< HEAD
-from .models import Moneda
-=======
 from django.conf import settings
 from .models import Moneda, LimiteGlobal
->>>>>>> 1f19d64b
 
 class MonedaForm(forms.ModelForm):
 
@@ -143,9 +139,6 @@
         comision_venta = self.cleaned_data.get('comision_venta')
         if comision_venta is not None and comision_venta < 0:
             raise ValidationError('La comisión de venta debe ser un número positivo.')
-<<<<<<< HEAD
-        return comision_venta
-=======
         return comision_venta
 
     def es_moneda_base(self):
@@ -265,5 +258,4 @@
         limite_mensual = self.cleaned_data.get('limite_mensual')
         if limite_mensual and limite_mensual <= 0:
             raise ValidationError('El límite mensual debe ser mayor a 0.')
-        return limite_mensual
->>>>>>> 1f19d64b
+        return limite_mensual