--- conflicted
+++ resolved
@@ -31,16 +31,10 @@
 import secrets
 import json
 import base64
-<<<<<<< HEAD
 import ast
-import stripe
-import logging
-=======
->>>>>>> cff5e04e
 from datetime import datetime, timedelta
 from django.db import models
 
-<<<<<<< HEAD
 # Configurar Stripe
 stripe.api_key = settings.STRIPE_SECRET_KEY
 logger = logging.getLogger(__name__)
@@ -83,13 +77,13 @@
     Procesa un pago con Stripe para una transacción dada.
     
     Args:
-        transaccion_id: ID de la transacción en la base de datos
-        payment_method_id: ID del método de pago de Stripe (tarjeta)
-        monto: Monto a cobrar en la moneda original
-        moneda_simbolo: Símbolo de la moneda (USD, EUR, etc.)
-    
-    Returns:
-        dict con resultado del procesamiento: {'success': bool, 'payment_intent_id': str, 'error': str}
+        transaccion_id (int): ID de la transacción para la cual generar el token
+    
+    Returns:
+        dict: Diccionario con 'token' (str) y 'datos' (dict) de la transacción
+        
+    Raises:
+        ValueError: Si la transacción no existe
     """
     try:
         # Obtener la transacción
@@ -103,6 +97,9 @@
             monto_recargado = a_guaranies * (Decimal('1') + (Decimal(str(Recargos.objects.get(nombre='Tarjeta de Crédito').recargo)) / Decimal('100')))
             moneda_stripe = 'pyg'  # Cambiar según la moneda
             monto_centavos = int(monto_recargado)
+            print(monto_centavos)
+            print(monto_recargado)
+            print(a_guaranies)
         # Crear PaymentIntent
         payment_intent = stripe.PaymentIntent.create(
             amount=monto_centavos,
@@ -207,8 +204,6 @@
             'payment_intent_id': None,
             'error': error_msg
         }
-=======
->>>>>>> cff5e04e
 
 def generar_token_transaccion(transaccion_id):
     """
@@ -216,15 +211,6 @@
     
     Se utiliza para transacciones con medios de pago que requieren verificación
     adicional como Efectivo o Cheque. El token tiene una validez de 5 minutos.
-    
-    Args:
-        transaccion_id (int): ID de la transacción para la cual generar el token
-    
-    Returns:
-        dict: Diccionario con 'token' (str) y 'datos' (dict) de la transacción
-        
-    Raises:
-        ValueError: Si la transacción no existe
     """
     # Generar token único
     token = secrets.token_urlsafe(32)
@@ -492,16 +478,11 @@
                         'medio_pago': medio_pago
                     })
                     request.session['compra_datos'] = compra_datos
-<<<<<<< HEAD
                     if medio_pago.startswith('{'):
                         medio_pago_dict = ast.literal_eval(medio_pago)
                         messages.success(request, f'Medio de pago Tarjeta de Crédito (**** **** **** {medio_pago_dict["last4"]}) seleccionado correctamente.')
                     else:
                         messages.success(request, f'Medio de pago {medio_pago} seleccionado correctamente.')
-=======
-
-                    messages.success(request, f'Medio de pago {medio_pago} seleccionado correctamente.')
->>>>>>> cff5e04e
                     return redirect('transacciones:compra_medio_pago')  # Permanecer en el mismo paso
         
                 except Exception as e:
@@ -529,12 +510,8 @@
     if request.user.cliente_activo.tiene_tarjetas_activas():
         for tarjeta in request.user.cliente_activo.obtener_tarjetas_stripe():
             medios_pago_disponibles.append(tarjeta)
-<<<<<<< HEAD
     for billetera in Recargos.objects.all().exclude(nombre='Tarjeta de Crédito'):
         medios_pago_disponibles.append(billetera.nombre)
-=======
-    
->>>>>>> cff5e04e
     # Obtener el medio de pago seleccionado actualmente (si hay uno)
     medio_pago_seleccionado = None
     if compra_datos.get('medio_pago'):
@@ -720,7 +697,6 @@
         messages.error(request, 'Error al recuperar los datos. Reinicie el proceso.')
         return redirect('transacciones:compra_monto_moneda')
     
-<<<<<<< HEAD
     context = {
         'moneda': moneda,
         'recibir': monto,
@@ -761,11 +737,6 @@
             str_medio_pago = f'Tarjeta de Crédito (**** **** **** {medio_pago_dict["last4"]})'
         else:
             str_medio_pago = medio_pago
-=======
-    # Crear la transacción en la base de datos
-    try:
-        print(f"Intentando crear transacción de compra con usuario: {request.user}")
->>>>>>> cff5e04e
         transaccion = Transaccion.objects.create(
             cliente=request.user.cliente_activo,
             tipo='compra',
@@ -775,7 +746,6 @@
             medio_cobro=medio_cobro,
             usuario=request.user
         )
-<<<<<<< HEAD
 
         if medio_pago.startswith('{'):
             medio_pago_dict = ast.literal_eval(medio_pago)
@@ -788,16 +758,8 @@
         else:
             try:
                 token_data = generar_token_transaccion(transaccion.id)
-=======
-        print(f"Transacción creada con ID: {transaccion.id}")
-        # Generar token si el medio de pago es Efectivo o Cheque
-        if medio_pago in ['Efectivo', 'Cheque']:
-            try:
-                token_data = generar_token_transaccion(transaccion.id)
-                
                 # Guardar el token en la sesión para su posterior uso
                 request.session['token_transaccion'] = token_data
->>>>>>> cff5e04e
 
                 messages.success(request, f'Transacción creada. Token generado: {token_data["token"][:8]}... (válido por 5 minutos)')
 
@@ -812,21 +774,8 @@
         return redirect('transacciones:compra_medio_cobro')
     
     context = {
-<<<<<<< HEAD
         'token': token_data['token'],
         'tipo': 'compra'
-=======
-        'moneda': moneda,
-        'monto': monto,
-        'medio_pago': medio_pago,
-        'medio_cobro': medio_cobro,
-        'cliente_activo': request.user.cliente_activo,
-        'transaccion': transaccion,  # Agregar la transacción al contexto
-        'paso_actual': 4,
-        'total_pasos': 4,
-        'titulo_paso': 'Confirmación de Compra',
-        'tipo_transaccion': 'compra'
->>>>>>> cff5e04e
     }
     
     return render(request, 'transacciones/confirmacion.html', context)
@@ -1031,16 +980,11 @@
                         'medio_pago': medio_pago
                     })
                     request.session['venta_datos'] = venta_datos
-<<<<<<< HEAD
                     if medio_pago.startswith('{'):
                         medio_pago_dict = ast.literal_eval(medio_pago)
                         messages.success(request, f'Medio de pago Tarjeta de Crédito (**** **** **** {medio_pago_dict["last4"]}) seleccionado correctamente.')
                     else:
                         messages.success(request, f'Medio de pago {medio_pago} seleccionado correctamente.')
-=======
-
-                    messages.success(request, f'Medio de pago {medio_pago} seleccionado correctamente.')
->>>>>>> cff5e04e
                     return redirect('transacciones:venta_medio_pago')  # Permanecer en el mismo paso
         
                 except Exception as e:
@@ -1272,7 +1216,6 @@
         messages.error(request, 'Error al recuperar los datos. Reinicie el proceso.')
         return redirect('transacciones:venta_monto_moneda')
     
-<<<<<<< HEAD
     context = {
         'moneda': moneda,
         'recibir': convertir(monto, request.user.cliente_activo, moneda, 'venta', medio_pago, medio_cobro),
@@ -1319,29 +1262,20 @@
             str_medio_cobro = f'{medio_cobro_dict["tipo_billetera"]} ({medio_cobro_dict["telefono"]})'
         else:
             str_medio_cobro = medio_cobro
-=======
-    # Crear la transacción en la base de datos
-    try:
-        print(f"Intentando crear transacción de venta con usuario: {request.user}")
->>>>>>> cff5e04e
         transaccion = Transaccion.objects.create(
             cliente=request.user.cliente_activo,
             tipo='venta',
             moneda=moneda,
             monto=monto,
-<<<<<<< HEAD
             medio_pago=str_medio_pago,
             medio_cobro=str_medio_cobro
-=======
             medio_pago=medio_pago,
             medio_cobro=medio_cobro,
             usuario=request.user
->>>>>>> cff5e04e
         )
         print(f"Transacción creada con ID: {transaccion.id}")
         
         # Generar token si el medio de pago es Efectivo
-<<<<<<< HEAD
         if medio_pago.startswith('{'):
             medio_pago_dict = ast.literal_eval(medio_pago)
             if procesar_pago_stripe(transaccion.id, medio_pago_dict["id"])['success']:
@@ -1363,9 +1297,6 @@
             'medio_cobro': medio_cobro,
         }
         else:
-=======
-        if medio_pago == 'Efectivo':
->>>>>>> cff5e04e
             try:
                 token_data = generar_token_transaccion(transaccion.id)
                 
@@ -1387,25 +1318,9 @@
     except Exception as e:
         messages.error(request, 'Error al crear la transacción. Intente nuevamente.')
         return redirect('transacciones:venta_medio_cobro')
-<<<<<<< HEAD
     # Limpiar los datos de la sesión relacionados con la venta
     if 'venta_datos' in request.session:
         del request.session['venta_datos']
-=======
-    
-    context = {
-        'moneda': moneda,
-        'monto': monto,
-        'medio_pago': medio_pago,
-        'medio_cobro': medio_cobro,
-        'cliente_activo': request.user.cliente_activo,
-        'transaccion': transaccion,  # Agregar la transacción al contexto
-        'paso_actual': 4,
-        'total_pasos': 4,
-        'titulo_paso': 'Confirmación de Venta',
-        'tipo_transaccion': 'venta'
-    }
->>>>>>> cff5e04e
     
     return render(request, 'transacciones/confirmacion.html', context)
 
