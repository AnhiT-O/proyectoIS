"""
Vistas para el sistema de transacciones de Global Exchange.

Este módulo contiene todas las vistas necesarias para el procesamiento de transacciones
de compra y venta de monedas extranjeras, incluyendo la gestión del flujo completo
desde la selección inicial hasta la confirmación final.

Funcionalidades principales:
    - Proceso completo de compra de monedas (4 pasos)
    - Proceso completo de venta de monedas (4 pasos)
    - Gestión de recargos por medio de pago
    - Historial y consulta de transacciones
    - Validaciones de límites en tiempo real
    - Generación y gestión de tokens de seguridad

Author: Equipo de desarrollo Global Exchange
Date: 2024
"""

<<<<<<< HEAD
import logging
from django.conf import settings
from django.shortcuts import render, redirect
=======
from django.shortcuts import render, redirect, get_object_or_404
>>>>>>> bf0811b9
from django.contrib.auth.decorators import login_required, permission_required
from django.contrib import messages
from django.http import JsonResponse
from django.core.exceptions import ValidationError
from monedas.models import Moneda
from monedas.services import LimiteService
from .forms import SeleccionMonedaMontoForm, RecargoForm
from .models import Transaccion, Recargos
from decimal import Decimal
from clientes.models import Cliente
import secrets
import json
import base64
import ast
from datetime import datetime, timedelta
from django.db import models
import stripe

# Configurar Stripe
stripe.api_key = settings.STRIPE_SECRET_KEY
logger = logging.getLogger(__name__)

def realizar_conversion(transaccion_id):
    precios = Moneda.objects.get(id=transaccion_id.moneda_id).get_precios_cliente(Cliente.objects.get(id=transaccion_id.cliente_id))
    if transaccion_id.tipo == 'compra':
        resultado = transaccion_id.monto * precios['precio_venta']
    else:
        resultado = transaccion_id.monto * precios['precio_compra']
    return resultado

def convertir(monto, cliente, moneda, tipo, medio_pago, medio_cobro):
    precios = moneda.get_precios_cliente(cliente)
    if tipo == 'compra':
        if medio_pago in ['Efectivo', 'Cheque']:
            resultado = monto * precios['precio_venta']
        elif Recargos.objects.filter(nombre=medio_pago).exists():
            resultado = monto * precios['precio_venta']
            recargo = Recargos.objects.get(nombre=medio_pago).recargo
            resultado *= (Decimal('1') + (Decimal(str(recargo)) / Decimal('100')))
        else:
            resultado = monto * precios['precio_venta']
            recargo = Recargos.objects.get(nombre='Tarjeta de Crédito').recargo
            resultado *= (Decimal('1') + (Decimal(str(recargo)) / Decimal('100')))
    else:
        if medio_pago == 'Efectivo':
            resultado = monto * precios['precio_compra']
        else:
            resultado = monto * precios['precio_compra']
            recargo = Recargos.objects.get(nombre='Tarjeta de Crédito').recargo
            resultado *= (Decimal('1') - (Decimal(str(recargo)) / Decimal('100')))
        if Recargos.objects.filter(nombre=medio_cobro).exists():
            recargo = Recargos.objects.get(nombre=medio_cobro).recargo
            resultado *= (Decimal('1') - (Decimal(str(recargo)) / Decimal('100')))
    return int(resultado)

def procesar_pago_stripe(transaccion_id, payment_method_id):
    """
    Procesa un pago con Stripe para una transacción dada.
    
    Args:
        transaccion_id (int): ID de la transacción para la cual generar el token
    
    Returns:
        dict: Diccionario con 'token' (str) y 'datos' (dict) de la transacción
        
    Raises:
        ValueError: Si la transacción no existe
    """
    try:
        # Obtener la transacción
        transaccion = Transaccion.objects.get(id=transaccion_id)
        if transaccion.tipo == 'venta':
            monto_recargado = transaccion.monto * (Decimal('1') + (Decimal(str(Recargos.objects.get(nombre='Tarjeta de Crédito').recargo)) / Decimal('100')))
            monto_centavos = int(monto_recargado * 100)
            moneda_stripe = 'usd'  # Cambiar según la moneda
        else:
            a_guaranies = realizar_conversion(transaccion)
            monto_recargado = a_guaranies * (Decimal('1') + (Decimal(str(Recargos.objects.get(nombre='Tarjeta de Crédito').recargo)) / Decimal('100')))
            moneda_stripe = 'pyg'  # Cambiar según la moneda
            monto_centavos = int(monto_recargado)
        # Crear PaymentIntent
        payment_intent = stripe.PaymentIntent.create(
            amount=monto_centavos,
            currency=moneda_stripe,
            payment_method=payment_method_id,
            customer=transaccion.cliente.id_stripe,
            confirmation_method='manual',
            confirm=True,
            return_url='https://localhost:8000',  # URL de retorno (puedes personalizar)
            metadata={
                'transaccion_id': str(transaccion_id),
                'tipo': transaccion.tipo,
                'cliente_id': str(transaccion.cliente.id)
            }
        )

        consumo = LimiteService.obtener_o_crear_consumo(transaccion.cliente_id)
        consumo.consumo_diario += realizar_conversion(transaccion)
        consumo.consumo_mensual += realizar_conversion(transaccion)
        consumo.save()
        
        logger.info(f"Pago Stripe procesado exitosamente para transacción {transaccion_id}. PaymentIntent: {payment_intent.id}")
        
        return {
            'success': True,
            'payment_intent_id': payment_intent.id,
            'status': payment_intent.status,
            'error': None
        }
        
    except Transaccion.DoesNotExist:
        error_msg = f"Transacción {transaccion_id} no encontrada"
        logger.error(error_msg)
        return {
            'success': False,
            'payment_intent_id': None,
            'error': error_msg
        }
        
    except stripe.error.CardError as e:
        # Error con la tarjeta (declined, insufficient funds, etc.)
        error_msg = f"Error con la tarjeta: {e.user_message}"
        logger.error(f"CardError en transacción {transaccion_id}: {str(e)}")
        return {
            'success': False,
            'payment_intent_id': None,
            'error': error_msg
        }
        
    except stripe.error.RateLimitError as e:
        error_msg = "Demasiadas solicitudes. Intente nuevamente en unos minutos."
        logger.error(f"RateLimitError en transacción {transaccion_id}: {str(e)}")
        return {
            'success': False,
            'payment_intent_id': None,
            'error': error_msg
        }
        
    except stripe.error.InvalidRequestError as e:
        error_msg = "Parámetros inválidos en la solicitud de pago."
        logger.error(f"InvalidRequestError en transacción {transaccion_id}: {str(e)}")
        return {
            'success': False,
            'payment_intent_id': None,
            'error': error_msg
        }
        
    except stripe.error.AuthenticationError as e:
        error_msg = "Error de autenticación con Stripe."
        logger.error(f"AuthenticationError en transacción {transaccion_id}: {str(e)}")
        return {
            'success': False,
            'payment_intent_id': None,
            'error': error_msg
        }
        
    except stripe.error.APIConnectionError as e:
        error_msg = "Error de conexión con Stripe. Intente nuevamente."
        logger.error(f"APIConnectionError en transacción {transaccion_id}: {str(e)}")
        return {
            'success': False,
            'payment_intent_id': None,
            'error': error_msg
        }
        
    except stripe.error.StripeError as e:
        error_msg = f"Error de Stripe: {str(e)}"
        logger.error(f"StripeError en transacción {transaccion_id}: {str(e)}")
        return {
            'success': False,
            'payment_intent_id': None,
            'error': error_msg
        }
        
    except Exception as e:
        error_msg = f"Error inesperado al procesar el pago: {str(e)}"
        logger.error(f"Error inesperado en transacción {transaccion_id}: {str(e)}")
        return {
            'success': False,
            'payment_intent_id': None,
            'error': error_msg
        }

def generar_token_transaccion(transaccion_id):
    """
    Genera un token único de seguridad para transacciones específicas.
    
    Se utiliza para transacciones con medios de pago que requieren verificación
    adicional como Efectivo o Cheque. El token tiene una validez de 5 minutos.
    """
    # Generar token único
    token = secrets.token_urlsafe(32)
    
    # Obtener la transacción
    try:
        transaccion = Transaccion.objects.get(id=transaccion_id)
    except Transaccion.DoesNotExist:
        raise ValueError("Transacción no encontrada")
    
    # Crear datos del token
    datos_token = {
        'token': token,
        'transaccion_id': transaccion_id
    }
    
    # Actualizar la transacción con el token y su expiración
    transaccion.establecer_token_con_expiracion(token)
    
    return {
        'token': token,
        'datos': datos_token
    }

def verificar_cambio_cotizacion_sesion(request, tipo_transaccion='compra'):
    """
    Verifica si ha habido cambios en la cotización durante el proceso de transacción.
    
    Compara los precios almacenados en la sesión al iniciar la transacción con los precios actuales.
    
    Args:
        request (HttpRequest): Petición HTTP con datos de sesión
        tipo_transaccion (str): 'compra' o 'venta'
        
    Returns:
        dict: Diccionario con información de cambios o None si no hay cambios
            - 'hay_cambios': boolean indicando si hubo cambios
            - 'valores_anteriores': dict con precio_compra y precio_venta originales
            - 'valores_actuales': dict con precio_compra y precio_venta actuales
            - 'moneda': instancia de la moneda
    """
    try:
        # Obtener datos de la sesión
        datos_key = f'{tipo_transaccion}_datos'
        precio_compra_key = 'precio_compra_inicial'
        precio_venta_key = 'precio_venta_inicial'
        
        datos_transaccion = request.session.get(datos_key)
        precio_compra_inicial = request.session.get(precio_compra_key)
        precio_venta_inicial = request.session.get(precio_venta_key)
        
        if not datos_transaccion or precio_compra_inicial is None or precio_venta_inicial is None:
            return None
            
        # Obtener moneda actual
        moneda = Moneda.objects.get(id=datos_transaccion['moneda'])
        cliente_activo = request.user.cliente_activo
        
        # Calcular precios actuales
        precios_actuales = moneda.get_precios_cliente(cliente_activo)
        precio_compra_actual = precios_actuales['precio_compra']
        precio_venta_actual = precios_actuales['precio_venta']
        
        # Verificar si hay cambios
        hay_cambios = (
            precio_compra_actual != precio_compra_inicial or 
            precio_venta_actual != precio_venta_inicial
        )
        
        if hay_cambios:
            return {
                'hay_cambios': True,
                'valores_anteriores': {
                    'precio_compra': precio_compra_inicial,
                    'precio_venta': precio_venta_inicial
                },
                'valores_actuales': {
                    'precio_compra': precio_compra_actual,
                    'precio_venta': precio_venta_actual
                },
                'moneda': moneda
            }
        
        return {'hay_cambios': False}
        
    except Exception:
        return None

def extraer_mensaje_error(validation_error):
    """
    Extrae el mensaje de error limpio de un ValidationError de Django.
    
    Django a veces agrega corchetes y formateo adicional a los mensajes de error.
    Esta función extrae el mensaje principal sin el formateo extra.
    
    Args:
        validation_error (ValidationError): Error de validación de Django
        
    Returns:
        str: Mensaje de error limpio sin formateo adicional
    """
    if hasattr(validation_error, 'message'):
        return validation_error.message
    elif hasattr(validation_error, 'messages') and validation_error.messages:
        # Si hay múltiples mensajes, tomar el primero
        return validation_error.messages[0]
    else:
        # Fallback a conversión string
        mensaje = str(validation_error)
        # Remover corchetes si están presentes
        if mensaje.startswith("['") and mensaje.endswith("']"):
            return mensaje[2:-2]
        return mensaje

def obtener_contexto_limites(cliente):
    """
    Obtiene información completa de límites de transacción para un cliente.
    
    Consulta el servicio de límites para obtener información detallada sobre
    los límites diarios y mensuales del cliente, incluyendo consumo actual
    y porcentajes de uso.
    
    Args:
        cliente (Cliente): Instancia del cliente para consultar límites
        
    Returns:
        dict: Diccionario con información de límites o diccionario vacío si hay error
            - limites_disponibles: Información detallada de límites
            - limite_diario_total: Límite diario configurado
            - limite_mensual_total: Límite mensual configurado
            - consumo_diario: Consumo actual del día
            - consumo_mensual: Consumo actual del mes
            - porcentaje_uso_diario: Porcentaje usado del límite diario
            - porcentaje_uso_mensual: Porcentaje usado del límite mensual
    """
    try:
        limites_info = LimiteService.obtener_limites_disponibles(cliente)
        if 'error' not in limites_info:
            return {
                'limites_disponibles': {
                    'diario': limites_info['disponible_diario'],
                    'mensual': limites_info['disponible_mensual'],
                    'limite_diario_total': limites_info['limite_diario'],
                    'limite_mensual_total': limites_info['limite_mensual'],
                    'consumo_diario': limites_info['consumo_diario'],
                    'consumo_mensual': limites_info['consumo_mensual'],
                    'porcentaje_uso_diario': limites_info['porcentaje_uso_diario'],
                    'porcentaje_uso_mensual': limites_info['porcentaje_uso_mensual']
                }
            }
    except Exception:
        pass
    return {}

# ============================================================================
# PROCESO DE COMPRA DE MONEDAS
# ============================================================================

@login_required
def compra_monto_moneda(request):
    """
    Primer paso del proceso de compra: selección de moneda y monto.
    
    Permite al usuario seleccionar la moneda extranjera que desea comprar
    y especificar el monto. Incluye validaciones de límites de transacción
    antes de proceder al siguiente paso.
    
    Validaciones realizadas:
        - Usuario debe tener un cliente activo
        - Monto debe cumplir con límites diarios y mensuales
        - Moneda debe estar activa en el sistema
    
    Args:
        request (HttpRequest): Petición HTTP con datos del formulario
        
    Returns:
        HttpResponse: Renderiza formulario o redirecciona al siguiente paso
        
    Template:
        transacciones/seleccion_moneda_monto.html
        
    Context:
        - form: Formulario de selección de moneda y monto
        - paso_actual: Número del paso actual (1)
        - total_pasos: Total de pasos en el proceso (4)
        - titulo_paso: Título descriptivo del paso
        - tipo_transaccion: Tipo de operación ('compra')
        - limites_disponibles: Información de límites del cliente
    """
    if request.method == 'POST':
        form = SeleccionMonedaMontoForm(request.POST)
        if form.is_valid():
            moneda = form.cleaned_data['moneda']
            monto = form.cleaned_data['monto_decimal']
            
            # Verificar límites de transacción para compras
            try:
                cliente_activo = request.user.cliente_activo
                
                # Convertir el monto a guaraníes para verificar límites
                monto_guaranies = LimiteService.convertir_a_guaranies(
                    int(monto), moneda, 'COMPRA', cliente_activo
                )
                
                # Validar que no supere los límites (sin actualizar consumo aún)
                LimiteService.validar_limite_transaccion(cliente_activo, monto_guaranies)
                
            except ValidationError as e:
                # Si hay error de límites, mostrar mensaje y no proceder
                messages.error(request, extraer_mensaje_error(e))
                context = {
                    'form': form,
                    'paso_actual': 1,
                    'total_pasos': 4,
                    'titulo_paso': 'Selección de Moneda y Monto',
                    'tipo_transaccion': 'compra'
                }
                # Agregar información de límites al contexto de error
                context.update(obtener_contexto_limites(cliente_activo))
                return render(request, 'transacciones/seleccion_moneda_monto.html', context)
            except Exception as e:
                # Error general del sistema de límites
                messages.error(request, 'Error al verificar límites de transacción. Inténtelo nuevamente.')
                context = {
                    'form': form,
                    'paso_actual': 1,
                    'total_pasos': 4,
                    'titulo_paso': 'Selección de Moneda y Monto',
                    'tipo_transaccion': 'compra'
                }
                # Agregar información de límites al contexto de error
                context.update(obtener_contexto_limites(cliente_activo))
                return render(request, 'transacciones/seleccion_moneda_monto.html', context)
            
            # Si pasa las validaciones, guardar los datos en la sesión
            request.session['compra_datos'] = {
                'moneda': moneda.id,
                'monto': str(monto),  # Convertir Decimal a string para serialización
                'paso_actual': 2
            }
            # Guardar precios iniciales en la sesión
            precios_iniciales = moneda.get_precios_cliente(request.user.cliente_activo)
            request.session['precio_compra_inicial'] = precios_iniciales['precio_compra']
            request.session['precio_venta_inicial'] = precios_iniciales['precio_venta']
            
            # Redireccionar al siguiente paso sin parámetros en la URL
            return redirect('transacciones:compra_medio_pago')
    else:
        # Verificar si el usuario tiene un cliente activo
        if not request.user.cliente_activo:
            messages.error(request, 'Debes tener un cliente activo para realizar compras.')
            return redirect('inicio')
        form = SeleccionMonedaMontoForm()
    
    context = {
        'form': form,
        'paso_actual': 1,
        'total_pasos': 4,
        'titulo_paso': 'Selección de Moneda y Monto',
        'tipo_transaccion': 'compra'  # Agregar contexto para diferenciar en plantilla
    }
    
    # Agregar información de límites si hay cliente activo
    if hasattr(request.user, 'cliente_activo') and request.user.cliente_activo:
        context.update(obtener_contexto_limites(request.user.cliente_activo))
    
    return render(request, 'transacciones/seleccion_moneda_monto.html', context)

@login_required
def compra_medio_pago(request):
    """
    Segundo paso del proceso de compra: selección del medio de pago.
    
    Permite al usuario seleccionar cómo va a pagar por la moneda extranjera.
    Las opciones incluyen efectivo, cheque, billetera electrónica, transferencia
    bancaria y tarjetas de crédito registradas en Stripe.
    
    Validaciones realizadas:
        - Datos del paso anterior deben existir en sesión
        - Usuario debe tener cliente activo
        - Medio de pago debe estar disponible para el cliente
        - Verificación de cambios en cotización
    
    Args:
        request (HttpRequest): Petición HTTP con selección de medio de pago
        
    Returns:
        HttpResponse: Renderiza formulario o redirecciona al siguiente paso
        
    Template:
        transacciones/seleccion_medio_pago.html o transacciones/cotizacion_cambiada.html
        
    Context:
        - moneda: Moneda seleccionada en el paso anterior
        - monto: Monto seleccionado en el paso anterior
        - medios_pago: Lista de medios de pago disponibles
        - medio_pago_seleccionado: Medio actualmente seleccionado
        - cliente_activo: Cliente activo del usuario
        - paso_actual: Número del paso actual (2)
        - total_pasos: Total de pasos en el proceso (4)
        - titulo_paso: Título descriptivo del paso
        - tipo_transaccion: Tipo de operación ('compra')
    """
    # Verificar que el usuario tenga un cliente activo
    if not request.user.cliente_activo:
        messages.error(request, 'Debe tener un cliente activo seleccionado para continuar.')
        return redirect('inicio')
    
    # Verificar que existan datos del paso anterior
    compra_datos = request.session.get('compra_datos')
    if not compra_datos or compra_datos.get('paso_actual') != 2:
        messages.error(request, 'Debe completar el primer paso antes de continuar.')
        return redirect('transacciones:compra_monto_moneda')
    
    # VERIFICAR CAMBIOS DE COTIZACIÓN
    cambios = verificar_cambio_cotizacion_sesion(request, 'compra')
    if cambios and cambios.get('hay_cambios'):
        # Manejar POST del modal de cambio de cotización
        if request.method == 'POST' and request.POST.get('action'):
            action = request.POST.get('action')
            if action == 'aceptar':
                # Usuario acepta los nuevos precios, actualizar precios en sesión
                moneda = cambios['moneda']
                cliente_activo = request.user.cliente_activo
                precios_actuales = moneda.get_precios_cliente(cliente_activo)
                request.session['precio_compra_inicial'] = precios_actuales['precio_compra']
                request.session['precio_venta_inicial'] = precios_actuales['precio_venta']
                messages.success(request, 'Precios actualizados. Continuando con la transacción.')
                # Continuar con el flujo normal
            elif action == 'cancelar':
                # Usuario cancela la transacción
                # Limpiar datos de sesión
                if 'compra_datos' in request.session:
                    del request.session['compra_datos']
                if 'precio_compra_inicial' in request.session:
                    del request.session['precio_compra_inicial']
                if 'precio_venta_inicial' in request.session:
                    del request.session['precio_venta_inicial']
                messages.info(request, 'Transacción cancelada debido a cambios en la cotización.')
                return redirect('inicio')
        else:
            # Mostrar modal de cambio de cotización
            return render(request, 'transacciones/cotizacion_cambiada.html', {
                'cambios': cambios,
                'paso_actual': 2,
                'tipo_transaccion': 'compra'
            })
    
    # Recuperar los datos de la sesión
    try:
        moneda = Moneda.objects.get(id=compra_datos['moneda'])
        monto = Decimal(compra_datos['monto'])
    except (Moneda.DoesNotExist, ValueError, KeyError):
        messages.error(request, 'Error al recuperar los datos. Reinicie el proceso.')
        return redirect('transacciones:compra_monto_moneda')
    
    if request.method == 'POST':
        # Verificar si es selección de medio de pago o avance al siguiente paso
        accion = request.POST.get('accion')
        
        if accion == 'seleccionar_medio':
            # Manejar la selección de medio de pago
            medio_pago = request.POST.get('medio_pago_id')
            if medio_pago:
                try:
                    # Actualizar los datos de la sesión (sin cambiar el paso_actual)
                    compra_datos.update({
                        'medio_pago': medio_pago
                    })
                    request.session['compra_datos'] = compra_datos
                    if medio_pago.startswith('{'):
                        medio_pago_dict = ast.literal_eval(medio_pago)
                        messages.success(request, f'Medio de pago Tarjeta de Crédito (**** **** **** {medio_pago_dict["last4"]}) seleccionado correctamente.')
                    else:
                        messages.success(request, f'Medio de pago {medio_pago} seleccionado correctamente.')
                    return redirect('transacciones:compra_medio_pago')  # Permanecer en el mismo paso
        
                except Exception as e:
                    messages.error(request, 'Error al seleccionar el medio de pago. Intente nuevamente.')
                    return redirect('transacciones:compra_medio_pago')
        
        elif accion == 'continuar':
            # Verificar que hay un medio de pago seleccionado
            if not compra_datos.get('medio_pago'):
                messages.error(request, 'Debe seleccionar un medio de pago antes de continuar.')
                return redirect('transacciones:compra_medio_pago')
            
            # Actualizar el paso actual y continuar al siguiente paso
            compra_datos['paso_actual'] = 3
            request.session['compra_datos'] = compra_datos
            return redirect('transacciones:compra_medio_cobro')
    
    medios_pago_disponibles = [
        'Efectivo',
        'Cheque',
        'Billetera Electrónica',
        'Transferencia Bancaria'
    ]
    # Verificar si el cliente tiene tarjetas de crédito activas en Stripe
    if request.user.cliente_activo.tiene_tarjetas_activas():
        for tarjeta in request.user.cliente_activo.obtener_tarjetas_stripe():
            medios_pago_disponibles.append(tarjeta)
    for billetera in Recargos.objects.all().exclude(nombre='Tarjeta de Crédito'):
        medios_pago_disponibles.append(billetera.nombre)
    # Obtener el medio de pago seleccionado actualmente (si hay uno)
    medio_pago_seleccionado = None
    if compra_datos.get('medio_pago'):
        if compra_datos['medio_pago'].startswith('{'):
            medio_pago_seleccionado = ast.literal_eval(compra_datos['medio_pago'])
        else:
            medio_pago_seleccionado = compra_datos['medio_pago']

    context = {
        'moneda': moneda,
        'monto': monto,
        'medios_pago': medios_pago_disponibles,
        'medio_pago_seleccionado': medio_pago_seleccionado,
        'cliente_activo': request.user.cliente_activo,
        'paso_actual': 2,
        'total_pasos': 4,
        'titulo_paso': 'Selección de Medio de Pago',
        'tipo_transaccion': 'compra'  # Agregar contexto para diferenciar en plantilla
    }
    
    return render(request, 'transacciones/seleccion_medio_pago.html', context)

@login_required
def compra_medio_cobro(request):
    """
    Tercer paso del proceso de compra: selección del medio de cobro.
    
    Permite al usuario seleccionar cómo va a recibir la moneda extranjera
    que está comprando. Actualmente solo se ofrece la opción de efectivo
    como medio de cobro para las compras.
    
    Validaciones realizadas:
        - Datos de pasos anteriores deben existir en sesión
        - Usuario debe tener cliente activo
        - Medio de cobro debe estar disponible
        - Verificación de cambios en cotización
    
    Args:
        request (HttpRequest): Petición HTTP con selección de medio de cobro
        
    Returns:
        HttpResponse: Renderiza formulario o redirecciona al siguiente paso
        
    Template:
        transacciones/seleccion_medio_cobro.html o transacciones/cotizacion_cambiada.html
        
    Context:
        - moneda: Moneda seleccionada
        - monto: Monto seleccionado
        - medio_pago: Medio de pago seleccionado
        - medios_cobro: Lista de medios de cobro disponibles
        - medio_cobro_seleccionado: Medio de cobro actualmente seleccionado
        - cliente_activo: Cliente activo del usuario
        - paso_actual: Número del paso actual (3)
        - total_pasos: Total de pasos en el proceso (4)
        - titulo_paso: Título descriptivo del paso
        - tipo_transaccion: Tipo de operación ('compra')
    """
    # Verificar que el usuario tenga un cliente activo
    if not request.user.cliente_activo:
        messages.error(request, 'Debe tener un cliente activo seleccionado para continuar.')
        return redirect('inicio')
    
    # Verificar que existan datos del paso anterior
    compra_datos = request.session.get('compra_datos')
    if not compra_datos or compra_datos.get('paso_actual') != 3:
        messages.error(request, 'Debe completar el segundo paso antes de continuar.')
        return redirect('transacciones:compra_medio_pago')
    
    # VERIFICAR CAMBIOS DE COTIZACIÓN
    cambios = verificar_cambio_cotizacion_sesion(request, 'compra')
    if cambios and cambios.get('hay_cambios'):
        # Manejar POST del modal de cambio de cotización
        if request.method == 'POST' and request.POST.get('action'):
            action = request.POST.get('action')
            if action == 'aceptar':
                # Usuario acepta los nuevos precios, actualizar precios en sesión
                moneda = cambios['moneda']
                cliente_activo = request.user.cliente_activo
                precios_actuales = moneda.get_precios_cliente(cliente_activo)
                request.session['precio_compra_inicial'] = precios_actuales['precio_compra']
                request.session['precio_venta_inicial'] = precios_actuales['precio_venta']
                messages.success(request, 'Precios actualizados. Continuando con la transacción.')
                # Continuar con el flujo normal
            elif action == 'cancelar':
                # Usuario cancela la transacción
                # Limpiar datos de sesión
                if 'compra_datos' in request.session:
                    del request.session['compra_datos']
                if 'precio_compra_inicial' in request.session:
                    del request.session['precio_compra_inicial']
                if 'precio_venta_inicial' in request.session:
                    del request.session['precio_venta_inicial']
                messages.info(request, 'Transacción cancelada debido a cambios en la cotización.')
                return redirect('inicio')
        else:
            # Mostrar modal de cambio de cotización
            return render(request, 'transacciones/cotizacion_cambiada.html', {
                'cambios': cambios,
                'paso_actual': 3,
                'tipo_transaccion': 'compra'
            })
    
    # Recuperar los datos de la sesión
    try:
        moneda = Moneda.objects.get(id=compra_datos['moneda'])
        # Guardar valores iniciales de cotización
        request.session['tasa_base_inicial'] = moneda.tasa_base
        request.session['comision_compra_inicial'] = moneda.comision_compra
        request.session['comision_venta_inicial'] = moneda.comision_venta
        monto = Decimal(compra_datos['monto'])
        medio_pago = compra_datos['medio_pago']
    except (Moneda.DoesNotExist, ValueError, KeyError):
        messages.error(request, 'Error al recuperar los datos. Reinicie el proceso.')
        return redirect('transacciones:compra_monto_moneda')
    if request.method == 'POST':
        # Verificar si es selección de medio de cobro o avance al siguiente paso
        accion = request.POST.get('accion')
        
        if accion == 'seleccionar_medio':
            # Manejar la selección de medio de cobro
            medio_cobro = request.POST.get('medio_cobro_id')
            if medio_cobro:
                try:
                    # Actualizar los datos de la sesión (sin cambiar el paso_actual)
                    compra_datos.update({
                        'medio_cobro': medio_cobro
                    })
                    request.session['compra_datos'] = compra_datos

                    messages.success(request, f'Medio de cobro {medio_cobro} seleccionado correctamente.')
                    return redirect('transacciones:compra_medio_cobro')  # Permanecer en el mismo paso
        
                except Exception as e:
                    messages.error(request, 'Error al seleccionar el medio de cobro. Intente nuevamente.')
                    return redirect('transacciones:compra_medio_cobro')
        
        elif accion == 'continuar':
            # Verificar que hay un medio de cobro seleccionado
            if not compra_datos.get('medio_cobro'):
                messages.error(request, 'Debe seleccionar un medio de cobro antes de continuar.')
                return redirect('transacciones:compra_medio_cobro')
            
            # Actualizar el paso actual y continuar al siguiente paso
            compra_datos['paso_actual'] = 4
            request.session['compra_datos'] = compra_datos
            return redirect('transacciones:compra_confirmacion')
    
    # Construir lista de medios de cobro disponibles
    medios_cobro_disponibles = ['Efectivo']  # Opción fija

    # Obtener el medio de cobro seleccionado actualmente (si hay uno)
    medio_cobro_seleccionado = None
    if compra_datos.get('medio_cobro'):
        medio_cobro_seleccionado = compra_datos['medio_cobro']

    context = {
        'moneda': moneda,
        'monto': monto,
        'medio_pago': medio_pago,
        'medios_cobro': medios_cobro_disponibles,
        'medio_cobro_seleccionado': medio_cobro_seleccionado,
        'cliente_activo': request.user.cliente_activo,
        'paso_actual': 3,
        'total_pasos': 4,
        'titulo_paso': 'Selección de Medio de Cobro',
        'tipo_transaccion': 'compra'
    }
    
    return render(request, 'transacciones/seleccion_medio_cobro.html', context)

@login_required
def compra_confirmacion(request):
    """
    Cuarto paso del proceso de compra: confirmación y creación de transacción.
    
    Muestra un resumen completo de la transacción y procede a crearla en
    la base de datos. Para medios de pago como Efectivo o Cheque,
    genera un token de seguridad con validez de 5 minutos.
    
    Acciones realizadas:
        - Verificación de cambios en cotización
        - Creación de registro de transacción en base de datos
        - Generación de token para medios específicos
        - Configuración del estado inicial como 'Pendiente'
        - Vinculación con cliente y usuario activos
    
    Args:
        request (HttpRequest): Petición HTTP de confirmación
        
    Returns:
        HttpResponse: Renderiza página de confirmación o modal de cambio
        
    Template:
        transacciones/confirmacion.html o transacciones/cotizacion_cambiada.html
        
    Context:
        - moneda: Moneda de la transacción
        - monto: Monto de la transacción
        - medio_pago: Medio de pago seleccionado
        - medio_cobro: Medio de cobro seleccionado
        - cliente_activo: Cliente que realiza la transacción
        - transaccion: Instancia de transacción creada
        - paso_actual: Número del paso actual (4)
        - total_pasos: Total de pasos en el proceso (4)
        - titulo_paso: Título descriptivo del paso
        - tipo_transaccion: Tipo de operación ('compra')
    """
    # Verificar que el usuario tenga un cliente activo
    if not request.user.cliente_activo:
        messages.error(request, 'Debe tener un cliente activo seleccionado para continuar.')
        return redirect('inicio')
    
    # Verificar que existan datos del paso anterior
    compra_datos = request.session.get('compra_datos')
    if not compra_datos or compra_datos.get('paso_actual') != 4:
        messages.error(request, 'Debe completar el tercer paso antes de continuar.')
        return redirect('transacciones:compra_medio_cobro')
    
    # VERIFICAR CAMBIOS DE COTIZACIÓN
    cambios = verificar_cambio_cotizacion_sesion(request, 'compra')
    if cambios and cambios.get('hay_cambios'):
        # Manejar POST del modal de cambio de cotización
        if request.method == 'POST' and request.POST.get('action'):
            action = request.POST.get('action')
            if action == 'aceptar':
                # Usuario acepta los nuevos precios, actualizar precios en sesión
                moneda = cambios['moneda']
                cliente_activo = request.user.cliente_activo
                precios_actuales = moneda.get_precios_cliente(cliente_activo)
                request.session['precio_compra_inicial'] = precios_actuales['precio_compra']
                request.session['precio_venta_inicial'] = precios_actuales['precio_venta']
                messages.success(request, 'Precios actualizados. Continuando con la transacción.')
                # Continuar con el flujo normal
            elif action == 'cancelar':
                # Usuario cancela la transacción
                # Limpiar datos de sesión
                if 'compra_datos' in request.session:
                    del request.session['compra_datos']
                if 'precio_compra_inicial' in request.session:
                    del request.session['precio_compra_inicial']
                if 'precio_venta_inicial' in request.session:
                    del request.session['precio_venta_inicial']
                messages.info(request, 'Transacción cancelada debido a cambios en la cotización.')
                return redirect('inicio')
        else:
            # Mostrar modal de cambio de cotización
            return render(request, 'transacciones/cotizacion_cambiada.html', {
                'cambios': cambios,
                'paso_actual': 4,
                'tipo_transaccion': 'compra'
            })
    
    # Recuperar los datos de la sesión
    try:
        moneda = Moneda.objects.get(id=compra_datos['moneda'])
        monto = Decimal(compra_datos['monto'])
        medio_pago = compra_datos['medio_pago']
        medio_cobro = compra_datos['medio_cobro']
    except (Moneda.DoesNotExist, ValueError, KeyError):
        messages.error(request, 'Error al recuperar los datos. Reinicie el proceso.')
        return redirect('transacciones:compra_monto_moneda')
    
<<<<<<< HEAD
=======
    # Crear la transacción en la base de datos
    try:
        print(f"Intentando crear transacción de compra con usuario: {request.user}")
        transaccion = Transaccion.objects.create(
            cliente=request.user.cliente_activo,
            tipo='compra',
            moneda=moneda,
            monto=monto,
            medio_pago=medio_pago,
            medio_cobro=medio_cobro,
            usuario=request.user
        )
        
        # Almacenar cotización original para detectar cambios posteriores
        transaccion.almacenar_cotizacion_original()
        
        print(f"Transacción creada con ID: {transaccion.id}")
        # Generar token si el medio de pago es Efectivo o Cheque
        if medio_pago in ['Efectivo', 'Cheque']:
            try:
                token_data = generar_token_transaccion(transaccion.id)
                
                # Guardar el token en la sesión para su posterior uso
                request.session['token_transaccion'] = token_data

                messages.success(request, f'Transacción creada. Token generado: {token_data["token"][:8]}... (válido por 5 minutos)')

            except Exception as e:
                messages.error(request, 'Error al generar token de transacción. Intente nuevamente.')
                return redirect('transacciones:compra_medio_cobro')
        else:
            messages.success(request, 'Transacción creada exitosamente.')
            
    except Exception as e:
        messages.error(request, 'Error al crear la transacción. Intente nuevamente.')
        return redirect('transacciones:compra_medio_cobro')
    
>>>>>>> bf0811b9
    context = {
        'moneda': moneda,
        'recibir': monto,
        'dar': convertir(monto, request.user.cliente_activo, moneda, 'compra', medio_pago, medio_cobro),
        'medio_pago': ast.literal_eval(medio_pago) if medio_pago.startswith('{') else medio_pago,
        'medio_cobro': medio_cobro,
        'cliente_activo': request.user.cliente_activo,
        'paso_actual': 4,
        'total_pasos': 4,
        'titulo_paso': 'Confirmación de Compra',
        'tipo_transaccion': 'compra'
    }
    
    return render(request, 'transacciones/confirmacion.html', context)

@login_required
def compra_exito(request):
    """
    Página final del proceso de compra: mensaje de éxito.
    
    Verifica si hay cambios en la cotización antes de finalizar la transacción.
    Si hay cambios, muestra el modal de confirmación. Si no hay cambios o el usuario
    acepta los nuevos precios, muestra confirmación de éxito.
    
    Args:
        request (HttpRequest): Petición HTTP
        
    Returns:
        HttpResponse: Página de éxito o modal de cambio de cotización
        
    Template:
        transacciones/exito.html o transacciones/cotizacion_cambiada.html
    """
<<<<<<< HEAD
    # Verificar que el usuario tenga un cliente activo
    if not request.user.cliente_activo:
        messages.error(request, 'Debe tener un cliente activo seleccionado para continuar.')
        return redirect('inicio')
    compra_datos = request.session.get('compra_datos')
    try:
        moneda = Moneda.objects.get(id=compra_datos['moneda'])
        monto = Decimal(compra_datos['monto'])
        medio_pago = compra_datos['medio_pago']
        medio_cobro = compra_datos['medio_cobro']
    except (Moneda.DoesNotExist, ValueError, KeyError):
        messages.error(request, 'Error al recuperar los datos. Reinicie el proceso.')
        return redirect('transacciones:compra_monto_moneda')
    # Crear la transacción en la base de datos
    try:
        if medio_pago.startswith('{'):
            medio_pago_dict = ast.literal_eval(medio_pago)
            str_medio_pago = f'Tarjeta de Crédito (**** **** **** {medio_pago_dict["last4"]})'
        else:
            str_medio_pago = medio_pago
        transaccion = Transaccion.objects.create(
            cliente=request.user.cliente_activo,
            tipo='compra',
            moneda=moneda,
            monto=monto,
            medio_pago=str_medio_pago,
            medio_cobro=medio_cobro,
            usuario=request.user
        )

        if medio_pago.startswith('{'):
            medio_pago_dict = ast.literal_eval(medio_pago)
            if procesar_pago_stripe(transaccion.id, medio_pago_dict["id"])['success']:
                messages.success(request, 'Pago con tarjeta de crédito procesado exitosamente.')
                token_data = generar_token_transaccion(transaccion.id)
            else:
                messages.error(request, 'Error al procesar el pago con tarjeta de crédito. Intente nuevamente.')
                return redirect('transacciones:compra_monto_moneda')
        else:
            try:
                token_data = generar_token_transaccion(transaccion.id)
                # Guardar el token en la sesión para su posterior uso
                request.session['token_transaccion'] = token_data

                messages.success(request, f'Transacción creada. Token generado: {token_data["token"][:8]}... (válido por 5 minutos)')

            except Exception as e:
                messages.error(request, 'Error al generar token de transacción. Intente nuevamente.')
                return redirect('transacciones:compra_medio_cobro')
            
    except Exception as e:
        messages.error(request, 'Error al crear la transacción. Intente nuevamente.')
        return redirect('transacciones:compra_medio_cobro')
    
    context = {
        'token': token_data['token'],
        'tipo': 'compra'
    }
=======
    # Verificar si hay una transacción activa en la sesión
    token_data = request.session.get('token_transaccion')
    if not token_data:
        messages.error(request, 'No se encontró una transacción activa.')
        return redirect('inicio')
    
    try:
        transaccion_id = token_data.get('datos', {}).get('transaccion_id')
        if not transaccion_id:
            messages.error(request, 'ID de transacción no encontrado.')
            return redirect('inicio')
            
        transaccion = Transaccion.objects.get(id=transaccion_id)
        
        # Verificar cambios en la cotización
        cambios = transaccion.verificar_cambio_cotizacion()
        
        if cambios and cambios.get('hay_cambios'):
            # Manejar POST del modal de cambio de cotización
            if request.method == 'POST':
                action = request.POST.get('action')
                if action == 'aceptar':
                    # Usuario acepta los nuevos precios, actualizar transacción
                    transaccion.almacenar_cotizacion_original()  # Actualizar con nuevos precios
                    messages.success(request, 'Transacción completada con los nuevos precios.')
                    # Limpiar datos de sesión
                    if 'compra_datos' in request.session:
                        del request.session['compra_datos']
                    if 'token_transaccion' in request.session:
                        del request.session['token_transaccion']
                    return render(request, 'transacciones/exito.html')
                elif action == 'cancelar':
                    # Usuario cancela la transacción
                    transaccion.delete()
                    messages.info(request, 'Transacción cancelada debido a cambios en la cotización.')
                    # Limpiar datos de sesión
                    if 'compra_datos' in request.session:
                        del request.session['compra_datos']
                    if 'token_transaccion' in request.session:
                        del request.session['token_transaccion']
                    return redirect('inicio')
            
            # Mostrar modal de cambio de cotización
            return render(request, 'transacciones/cotizacion_cambiada.html', {
                'cambios': cambios,
                'transaccion': transaccion
            })
        
        # No hay cambios, proceder normalmente
        messages.success(request, 'Transacción completada exitosamente.')
        
    except Transaccion.DoesNotExist:
        messages.error(request, 'Transacción no encontrada.')
        return redirect('inicio')
    except Exception as e:
        messages.error(request, f'Error al verificar la transacción: {str(e)}')
        return redirect('inicio')
    
    # Limpiar los datos de la sesión relacionados con la compra
    if 'compra_datos' in request.session:
        del request.session['compra_datos']
    if 'token_transaccion' in request.session:
        del request.session['token_transaccion']
>>>>>>> bf0811b9
    
    return render(request, 'transacciones/exito.html', context)

# ============================================================================
# PROCESO DE VENTA DE MONEDAS
# ============================================================================

@login_required
def venta_monto_moneda(request):
    """
    Primer paso del proceso de venta: selección de moneda y monto.
    
    Permite al usuario seleccionar la moneda extranjera que desea vender
    y especificar el monto. Similar al proceso de compra pero con validaciones
    específicas para operaciones de venta.
    
    Validaciones realizadas:
        - Usuario debe tener un cliente activo
        - Monto debe cumplir con límites diarios y mensuales
        - Moneda debe estar activa en el sistema
    
    Args:
        request (HttpRequest): Petición HTTP con datos del formulario
        
    Returns:
        HttpResponse: Renderiza formulario o redirecciona al siguiente paso
        
    Template:
        transacciones/seleccion_moneda_monto.html
        
    Context:
        - form: Formulario de selección de moneda y monto
        - paso_actual: Número del paso actual (1)
        - total_pasos: Total de pasos en el proceso (4)
        - titulo_paso: Título descriptivo del paso
        - tipo_transaccion: Tipo de operación ('venta')
        - limites_disponibles: Información de límites del cliente
    """
    if request.method == 'POST':
        form = SeleccionMonedaMontoForm(request.POST)
        if form.is_valid():
            moneda = form.cleaned_data['moneda']
            monto = form.cleaned_data['monto_decimal']
            
            # Verificar límites de transacción para ventas
            try:
                cliente_activo = request.user.cliente_activo
                
                # Convertir el monto a guaraníes para verificar límites
                monto_guaranies = LimiteService.convertir_a_guaranies(
                    int(monto), moneda, 'VENTA', cliente_activo
                )
                
                # Validar que no supere los límites (sin actualizar consumo aún)
                LimiteService.validar_limite_transaccion(cliente_activo, monto_guaranies)
                
            except ValidationError as e:
                # Si hay error de límites, mostrar mensaje y no proceder
                messages.error(request, extraer_mensaje_error(e))
                context = {
                    'form': form,
                    'paso_actual': 1,
                    'total_pasos': 4,
                    'titulo_paso': 'Selección de Moneda y Monto',
                    'tipo_transaccion': 'venta'
                }
                # Agregar información de límites al contexto de error
                context.update(obtener_contexto_limites(cliente_activo))
                return render(request, 'transacciones/seleccion_moneda_monto.html', context)
            except Exception as e:
                # Error general del sistema de límites
                messages.error(request, 'Error al verificar límites de transacción. Inténtelo nuevamente.')
                context = {
                    'form': form,
                    'paso_actual': 1,
                    'total_pasos': 4,
                    'titulo_paso': 'Selección de Moneda y Monto',
                    'tipo_transaccion': 'venta'
                }
                # Agregar información de límites al contexto de error
                context.update(obtener_contexto_limites(cliente_activo))
                return render(request, 'transacciones/seleccion_moneda_monto.html', context)
            
            # Si pasa las validaciones, guardar los datos en la sesión
            request.session['venta_datos'] = {
                'moneda': moneda.id,
                'monto': str(monto),  # Convertir Decimal a string para serialización
                'paso_actual': 2
            }
            # Guardar precios iniciales en la sesión
            precios_iniciales = moneda.get_precios_cliente(request.user.cliente_activo)
            request.session['precio_compra_inicial'] = precios_iniciales['precio_compra']
            request.session['precio_venta_inicial'] = precios_iniciales['precio_venta']
            
            # Redireccionar al siguiente paso sin parámetros en la URL
            return redirect('transacciones:venta_medio_pago')
    else:
        # Verificar si el usuario tiene un cliente activo
        if not request.user.cliente_activo:
            messages.error(request, 'Debes tener un cliente activo para realizar ventas.')
            return redirect('inicio')
        form = SeleccionMonedaMontoForm()
    
    context = {
        'form': form,
        'paso_actual': 1,
        'total_pasos': 4,
        'titulo_paso': 'Selección de Moneda y Monto',
        'tipo_transaccion': 'venta'  # Agregar contexto para diferenciar en plantilla
    }
    
    # Agregar información de límites si hay cliente activo
    if hasattr(request.user, 'cliente_activo') and request.user.cliente_activo:
        context.update(obtener_contexto_limites(request.user.cliente_activo))
    
    return render(request, 'transacciones/seleccion_moneda_monto.html', context)

@login_required
def venta_medio_pago(request):
    """
    Segundo paso del proceso de venta: selección del medio de pago.
    
    Permite al usuario seleccionar cómo va a recibir el pago por la moneda
    extranjera que está vendiendo. Para ventas, principalmente se ofrece
    efectivo, y para USD también tarjetas de crédito registradas.
    
    Validaciones realizadas:
        - Datos del paso anterior deben existir en sesión
        - Usuario debe tener cliente activo
        - Para tarjetas: solo disponibles para USD y clientes con tarjetas activas
    
    Args:
        request (HttpRequest): Petición HTTP con selección de medio de pago
        
    Returns:
        HttpResponse: Renderiza formulario o redirecciona al siguiente paso
        
    Template:
        transacciones/seleccion_medio_pago.html
        
    Context:
        - moneda: Moneda seleccionada en el paso anterior
        - monto: Monto seleccionado en el paso anterior
        - medios_pago: Lista de medios de pago disponibles
        - medio_pago_seleccionado: Medio actualmente seleccionado
        - cliente_activo: Cliente activo del usuario
        - paso_actual: Número del paso actual (2)
        - tipo_transaccion: Tipo de operación ('venta')
    """
    # Verificar que el usuario tenga un cliente activo
    if not request.user.cliente_activo:
        messages.error(request, 'Debe tener un cliente activo seleccionado para continuar.')
        return redirect('inicio')
    
    # Verificar que existan datos del paso anterior
    venta_datos = request.session.get('venta_datos')
    if not venta_datos or venta_datos.get('paso_actual') != 2:
        messages.error(request, 'Debe completar el primer paso antes de continuar.')
        return redirect('transacciones:venta_monto_moneda')
    
    # VERIFICAR CAMBIOS DE COTIZACIÓN
    cambios = verificar_cambio_cotizacion_sesion(request, 'venta')
    if cambios and cambios.get('hay_cambios'):
        # Manejar POST del modal de cambio de cotización
        if request.method == 'POST' and request.POST.get('action'):
            action = request.POST.get('action')
            if action == 'aceptar':
                # Usuario acepta los nuevos precios, actualizar precios en sesión
                moneda = cambios['moneda']
                cliente_activo = request.user.cliente_activo
                precios_actuales = moneda.get_precios_cliente(cliente_activo)
                request.session['precio_compra_inicial'] = precios_actuales['precio_compra']
                request.session['precio_venta_inicial'] = precios_actuales['precio_venta']
                messages.success(request, 'Precios actualizados. Continuando con la transacción.')
                # Continuar con el flujo normal
            elif action == 'cancelar':
                # Usuario cancela la transacción
                # Limpiar datos de sesión
                if 'venta_datos' in request.session:
                    del request.session['venta_datos']
                if 'precio_compra_inicial' in request.session:
                    del request.session['precio_compra_inicial']
                if 'precio_venta_inicial' in request.session:
                    del request.session['precio_venta_inicial']
                messages.info(request, 'Transacción cancelada debido a cambios en la cotización.')
                return redirect('inicio')
        else:
            # Mostrar modal de cambio de cotización
            return render(request, 'transacciones/cotizacion_cambiada.html', {
                'cambios': cambios,
                'paso_actual': 2,
                'tipo_transaccion': 'venta'
            })
    
    # Recuperar los datos de la sesión
    try:
        moneda = Moneda.objects.get(id=venta_datos['moneda'])
        monto = Decimal(venta_datos['monto'])
    except (Moneda.DoesNotExist, ValueError, KeyError):
        messages.error(request, 'Error al recuperar los datos. Reinicie el proceso.')
        return redirect('transacciones:venta_monto_moneda')
    
    if request.method == 'POST':
        # Verificar si es selección de medio de pago o avance al siguiente paso
        accion = request.POST.get('accion')
        
        if accion == 'seleccionar_medio':
            # Manejar la selección de medio de pago
            medio_pago = request.POST.get('medio_pago_id')
            if medio_pago:
                try:
                    
                    # Actualizar los datos de la sesión (sin cambiar el paso_actual)
                    venta_datos.update({
                        'medio_pago': medio_pago
                    })
                    request.session['venta_datos'] = venta_datos
                    if medio_pago.startswith('{'):
                        medio_pago_dict = ast.literal_eval(medio_pago)
                        messages.success(request, f'Medio de pago Tarjeta de Crédito (**** **** **** {medio_pago_dict["last4"]}) seleccionado correctamente.')
                    else:
                        messages.success(request, f'Medio de pago {medio_pago} seleccionado correctamente.')
                    return redirect('transacciones:venta_medio_pago')  # Permanecer en el mismo paso
        
                except Exception as e:
                    messages.error(request, 'Error al seleccionar el medio de pago. Intente nuevamente.')
                    return redirect('transacciones:venta_medio_pago')
        
        elif accion == 'continuar':
            # Verificar que hay un medio de pago seleccionado
            if not venta_datos.get('medio_pago'):
                messages.error(request, 'Debe seleccionar un medio de pago antes de continuar.')
                return redirect('transacciones:venta_medio_pago')
            
            # Actualizar el paso actual y continuar al siguiente paso
            venta_datos['paso_actual'] = 3
            request.session['venta_datos'] = venta_datos
            return redirect('transacciones:venta_medio_cobro')
    
    medios_pago_disponibles = [
        'Efectivo',
    ]
    # Para ventas, verificar tarjetas activas solo para USD
    if moneda.simbolo == 'USD' and request.user.cliente_activo.tiene_tarjetas_activas():
        for tarjeta in request.user.cliente_activo.obtener_tarjetas_stripe():
            medios_pago_disponibles.append(tarjeta)

    # Obtener el medio de pago seleccionado actualmente (si hay uno)
    medio_pago_seleccionado = None
    if venta_datos.get('medio_pago'):
        if venta_datos['medio_pago'].startswith('{'):
            medio_pago_seleccionado = ast.literal_eval(venta_datos['medio_pago'])
        else:
            medio_pago_seleccionado = venta_datos['medio_pago']

    context = {
        'moneda': moneda,
        'monto': monto,
        'medios_pago': medios_pago_disponibles,
        'medio_pago_seleccionado': medio_pago_seleccionado,
        'cliente_activo': request.user.cliente_activo,
        'paso_actual': 2,
        'total_pasos': 4,
        'titulo_paso': 'Selección de Medio de Pago',
        'tipo_transaccion': 'venta'  # Agregar contexto para diferenciar en plantilla
    }
    
    return render(request, 'transacciones/seleccion_medio_pago.html', context)

@login_required
def venta_medio_cobro(request):
    """
    Tercer paso del proceso de venta: selección del medio de cobro.
    
    Permite al usuario seleccionar cómo va a entregar la moneda extranjera
    que está vendiendo. Incluye opciones como efectivo, cuentas bancarias
    registradas y billeteras electrónicas del cliente.
    
    Validaciones realizadas:
        - Datos de pasos anteriores deben existir en sesión
        - Usuario debe tener cliente activo
        - Medios disponibles según configuración del cliente
    
    Args:
        request (HttpRequest): Petición HTTP con selección de medio de cobro
        
    Returns:
        HttpResponse: Renderiza formulario o redirecciona al siguiente paso
        
    Template:
        transacciones/seleccion_medio_cobro.html
        
    Context:
        - moneda: Moneda seleccionada
        - monto: Monto seleccionado
        - medio_pago: Medio de pago seleccionado
        - medios_cobro: Lista de medios de cobro disponibles (efectivo, cuentas, billeteras)
        - medio_cobro_seleccionado: Medio de cobro actualmente seleccionado
        - cliente_activo: Cliente activo del usuario
        - paso_actual: Número del paso actual (3)
        - tipo_transaccion: Tipo de operación ('venta')
    """
    # Verificar que el usuario tenga un cliente activo
    if not request.user.cliente_activo:
        messages.error(request, 'Debe tener un cliente activo seleccionado para continuar.')
        return redirect('inicio')
    # Verificar que existan datos del paso anterior
    venta_datos = request.session.get('venta_datos')
    if not venta_datos or venta_datos.get('paso_actual') != 3:
        messages.error(request, 'Debe completar el segundo paso antes de continuar.')
        return redirect('transacciones:venta_medio_pago')
    # Recuperar los datos de la sesión
    try:
        moneda = Moneda.objects.get(id=venta_datos['moneda'])
        # Guardar valores iniciales de cotización
        request.session['tasa_base_inicial'] = moneda.tasa_base
        request.session['comision_compra_inicial'] = moneda.comision_compra
        request.session['comision_venta_inicial'] = moneda.comision_venta
        monto = Decimal(venta_datos['monto'])
        medio_pago = venta_datos['medio_pago']
    except (Moneda.DoesNotExist, ValueError, KeyError):
        messages.error(request, 'Error al recuperar los datos. Reinicie el proceso.')
        return redirect('transacciones:venta_monto_moneda')
    
    if request.method == 'POST':
        # Verificar si es selección de medio de cobro o avance al siguiente paso
        accion = request.POST.get('accion')
        
        if accion == 'seleccionar_medio':
            # Manejar la selección de medio de cobro
            medio_cobro = request.POST.get('medio_cobro_id')
            if medio_cobro:
                try:
                    # Actualizar los datos de la sesión (sin cambiar el paso_actual)
                    venta_datos.update({
                        'medio_cobro': medio_cobro
                    })
                    request.session['venta_datos'] = venta_datos
                    if medio_cobro.startswith('{'):
                        medio_cobro_dict = ast.literal_eval(medio_cobro)
                        messages.success(request, f'Medio de cobro {medio_cobro_dict["tipo_billetera"]} seleccionado correctamente.')
                    else:
                        messages.success(request, f'Medio de cobro {medio_cobro} seleccionado correctamente.')
                    return redirect('transacciones:venta_medio_cobro')  # Permanecer en el mismo paso
        
                except Exception as e:
                    messages.error(request, 'Error al seleccionar el medio de cobro. Intente nuevamente.')
                    return redirect('transacciones:venta_medio_cobro')
        
        elif accion == 'continuar':
            # Verificar que hay un medio de cobro seleccionado
            if not venta_datos.get('medio_cobro'):
                messages.error(request, 'Debe seleccionar un medio de cobro antes de continuar.')
                return redirect('transacciones:venta_medio_cobro')
            
            # Actualizar el paso actual y continuar al siguiente paso
            venta_datos['paso_actual'] = 4
            request.session['venta_datos'] = venta_datos
            return redirect('transacciones:venta_confirmacion')
    
    # Construir lista de medios de cobro disponibles
    medios_cobro_disponibles = ['Efectivo']  # Opción fija
    
    # Agregar cuentas bancarias si las hay
    cuentas_bancarias = request.user.cliente_activo.cuentas_bancarias.all()
    for cuenta in cuentas_bancarias:
        medio_descripcion = f"Cuenta bancaria - {cuenta.get_banco_display()} ({cuenta.numero_cuenta})"
        medios_cobro_disponibles.append(medio_descripcion)
    
    # Agregar billeteras si las hay
    billeteras = request.user.cliente_activo.billeteras.all()
    for billetera in billeteras:
        billetera_dict = {
            'id': billetera.id,
            'tipo_billetera': billetera.get_tipo_billetera_display(),
            'telefono': billetera.telefono,
            'nombre_titular': billetera.nombre_titular,
            'nro_documento': billetera.nro_documento
        }
        medios_cobro_disponibles.append(billetera_dict)

    # Obtener el medio de cobro seleccionado actualmente (si hay uno)
    medio_cobro_seleccionado = None
    if venta_datos.get('medio_cobro'):
        if venta_datos['medio_cobro'].startswith('{'):
            medio_cobro_seleccionado = ast.literal_eval(venta_datos['medio_cobro'])
        else:
            medio_cobro_seleccionado = venta_datos['medio_cobro']

    context = {
        'moneda': moneda,
        'monto': monto,
        'medio_pago': medio_pago,
        'medios_cobro': medios_cobro_disponibles,
        'medio_cobro_seleccionado': medio_cobro_seleccionado,
        'cliente_activo': request.user.cliente_activo,
        'paso_actual': 3,
        'total_pasos': 4,
        'titulo_paso': 'Selección de Medio de Cobro',
        'tipo_transaccion': 'venta'
    }
    
    return render(request, 'transacciones/seleccion_medio_cobro.html', context)

@login_required
def venta_confirmacion(request):
    """
    Cuarto paso del proceso de venta: confirmación y creación de transacción.
    
    Muestra un resumen completo de la transacción de venta y procede a crearla
    en la base de datos. Para ventas en efectivo, genera un token de seguridad
    con validez de 5 minutos.
    
    Acciones realizadas:
        - Creación de registro de transacción en base de datos
        - Generación de token para pagos en efectivo
        - Configuración del estado inicial como 'Pendiente'
        - Vinculación con cliente y usuario activos
    
    Args:
        request (HttpRequest): Petición HTTP de confirmación
        
    Returns:
        HttpResponse: Renderiza página de confirmación
        
    Template:
        transacciones/confirmacion.html
        
    Context:
        - moneda: Moneda de la transacción
        - monto: Monto de la transacción
        - medio_pago: Medio de pago seleccionado
        - medio_cobro: Medio de cobro seleccionado
        - cliente_activo: Cliente que realiza la transacción
        - transaccion: Instancia de transacción creada
        - paso_actual: Número del paso actual (4)
        - tipo_transaccion: Tipo de operación ('venta')
    """
    # Verificar que el usuario tenga un cliente activo
    if not request.user.cliente_activo:
        messages.error(request, 'Debe tener un cliente activo seleccionado para continuar.')
        return redirect('inicio')
    # Verificar que existan datos del paso anterior
    venta_datos = request.session.get('venta_datos')
    if not venta_datos or venta_datos.get('paso_actual') != 4:
        messages.error(request, 'Debe completar el tercer paso antes de continuar.')
        return redirect('transacciones:venta_medio_cobro')
    # Recuperar los datos de la sesión
    try:
        moneda = Moneda.objects.get(id=venta_datos['moneda'])
        monto = Decimal(venta_datos['monto'])
        medio_pago = venta_datos['medio_pago']
        medio_cobro = venta_datos['medio_cobro']
    except (Moneda.DoesNotExist, ValueError, KeyError):
        messages.error(request, 'Error al recuperar los datos. Reinicie el proceso.')
        return redirect('transacciones:venta_monto_moneda')
    
<<<<<<< HEAD
=======
    # Crear la transacción en la base de datos
    try:
        print(f"Intentando crear transacción de venta con usuario: {request.user}")
        transaccion = Transaccion.objects.create(
            cliente=request.user.cliente_activo,
            tipo='venta',
            moneda=moneda,
            monto=monto,
            medio_pago=medio_pago,
            medio_cobro=medio_cobro,
            usuario=request.user
        )
        
        # Almacenar cotización original para detectar cambios posteriores
        transaccion.almacenar_cotizacion_original()
        
        print(f"Transacción creada con ID: {transaccion.id}")
        
        # Generar token si el medio de pago es Efectivo
        if medio_pago == 'Efectivo':
            try:
                token_data = generar_token_transaccion(transaccion.id)
                
                # Guardar el token en la sesión para su posterior uso
                request.session['token_transaccion'] = token_data
                messages.success(request, f'Transacción creada. Token generado: {token_data["token"][:8]}... (válido por 5 minutos)')

            except Exception as e:
                messages.error(request, 'Error al generar token de transacción. Intente nuevamente.')
                return redirect('transacciones:venta_medio_cobro')
        else:
            messages.success(request, 'Transacción creada exitosamente.')
            
    except Exception as e:
        messages.error(request, 'Error al crear la transacción. Intente nuevamente.')
        return redirect('transacciones:venta_medio_cobro')
    
>>>>>>> bf0811b9
    context = {
        'moneda': moneda,
        'recibir': convertir(monto, request.user.cliente_activo, moneda, 'venta', medio_pago, medio_cobro),
        'dar': monto,
        'medio_pago': ast.literal_eval(medio_pago) if medio_pago.startswith('{') else medio_pago,
        'medio_cobro': ast.literal_eval(medio_cobro) if medio_cobro.startswith('{') else medio_cobro,
        'cliente_activo': request.user.cliente_activo,
        'paso_actual': 4,
        'total_pasos': 4,
        'titulo_paso': 'Confirmación de Venta',
        'tipo_transaccion': 'venta'
    }
    
    return render(request, 'transacciones/confirmacion.html', context)

@login_required
def venta_exito(request):
    """
    Página final del proceso de venta: mensaje de éxito.
    
    Verifica si hay cambios en la cotización antes de finalizar la transacción.
    Si hay cambios, muestra el modal de confirmación. Si no hay cambios o el usuario
    acepta los nuevos precios, muestra confirmación de éxito.
    
    Args:
        request (HttpRequest): Petición HTTP
        
    Returns:
        HttpResponse: Página de éxito o modal de cambio de cotización
        
    Template:
        transacciones/exito.html o transacciones/cotizacion_cambiada.html
    """
<<<<<<< HEAD
    # Verificar que el usuario tenga un cliente activo
    if not request.user.cliente_activo:
        messages.error(request, 'Debe tener un cliente activo seleccionado para continuar.')
        return redirect('inicio')
    # Verificar que existan datos del paso anterior
    venta_datos = request.session.get('venta_datos')
    try:
        moneda = Moneda.objects.get(id=venta_datos['moneda'])
        monto = Decimal(venta_datos['monto'])
        medio_pago = venta_datos['medio_pago']
        medio_cobro = venta_datos.get('medio_cobro', 'No seleccionado')
    except (Moneda.DoesNotExist, ValueError, KeyError):
        messages.error(request, 'Error al recuperar los datos. Reinicie el proceso.')
        return redirect('transacciones:venta_monto_moneda')
    # Crear la transacción en la base de datos
    try:
        if medio_pago.startswith('{'):
            medio_pago_dict = ast.literal_eval(medio_pago)
            str_medio_pago = f'Tarjeta de Crédito (**** **** **** {medio_pago_dict["last4"]})'
        else:
            str_medio_pago = medio_pago
        if medio_cobro.startswith('{'):
            medio_cobro_dict = ast.literal_eval(medio_cobro)
            str_medio_cobro = f'{medio_cobro_dict["tipo_billetera"]} ({medio_cobro_dict["telefono"]})'
        else:
            str_medio_cobro = medio_cobro
        transaccion = Transaccion.objects.create(
            cliente=request.user.cliente_activo,
            tipo='venta',
            moneda=moneda,
            monto=monto,
            medio_pago=str_medio_pago,
            medio_cobro=str_medio_cobro,
            usuario=request.user
        )
        print(f"Transacción creada con ID: {transaccion.id}")
        
        # Generar token si el medio de pago es Efectivo
        if medio_pago.startswith('{'):
            medio_pago_dict = ast.literal_eval(medio_pago)
            if procesar_pago_stripe(transaccion.id, medio_pago_dict["id"])['success']:
                messages.success(request, 'Pago con tarjeta de crédito procesado exitosamente.')
                if medio_cobro == 'Efectivo':
                    token_data = generar_token_transaccion(transaccion.id)
                    transaccion.estado = 'Confirmada'
                    transaccion.save()
                else:
                    consumo = LimiteService.obtener_o_crear_consumo(transaccion.cliente)
                    consumo.consumo_diario += convertir(monto, request.user.cliente_activo, moneda, 'venta', medio_pago, medio_cobro)
                    consumo.consumo_mensual += convertir(monto, request.user.cliente_activo, moneda, 'venta', medio_pago, medio_cobro)
                    consumo.save()
                    transaccion.estado = 'Completa'
                    transaccion.save()
            else:
                messages.error(request, 'Error al procesar el pago con tarjeta de crédito. Intente nuevamente.')
                return redirect('transacciones:venta_monto_moneda')
            context = {
            'tipo': 'venta',
            'medio_cobro': medio_cobro,
        }
        else:
            try:
                token_data = generar_token_transaccion(transaccion.id)
                
                # Guardar el token en la sesión para su posterior uso
                request.session['token_transaccion'] = token_data

                context = {
                'token': token_data['token'],
                'tipo': 'venta',
                'medio_cobro': medio_cobro,
            }

            except Exception as e:
                messages.error(request, 'Error al generar token de transacción. Intente nuevamente.')
                return redirect('transacciones:venta_medio_cobro')
            
    except Exception as e:
        messages.error(request, 'Error al crear la transacción. Intente nuevamente.')
        return redirect('transacciones:venta_medio_cobro')
    # Limpiar los datos de la sesión relacionados con la venta
    if 'venta_datos' in request.session:
        del request.session['venta_datos']
    
    return render(request, 'transacciones/exito.html', context)
=======
    # Verificar si hay una transacción activa en la sesión
    token_data = request.session.get('token_transaccion')
    if not token_data:
        messages.error(request, 'No se encontró una transacción activa.')
        return redirect('inicio')
    
    try:
        transaccion_id = token_data.get('datos', {}).get('transaccion_id')
        if not transaccion_id:
            messages.error(request, 'ID de transacción no encontrado.')
            return redirect('inicio')
            
        transaccion = Transaccion.objects.get(id=transaccion_id)
        
        # Verificar cambios en la cotización
        cambios = transaccion.verificar_cambio_cotizacion()
        
        if cambios and cambios.get('hay_cambios'):
            # Manejar POST del modal de cambio de cotización
            if request.method == 'POST':
                action = request.POST.get('action')
                if action == 'aceptar':
                    # Usuario acepta los nuevos precios, actualizar transacción
                    transaccion.almacenar_cotizacion_original()  # Actualizar con nuevos precios
                    messages.success(request, 'Transacción completada con los nuevos precios.')
                    # Limpiar datos de sesión
                    if 'venta_datos' in request.session:
                        del request.session['venta_datos']
                    if 'token_transaccion' in request.session:
                        del request.session['token_transaccion']
                    return render(request, 'transacciones/exito.html')
                elif action == 'cancelar':
                    # Usuario cancela la transacción
                    transaccion.delete()
                    messages.info(request, 'Transacción cancelada debido a cambios en la cotización.')
                    # Limpiar datos de sesión
                    if 'venta_datos' in request.session:
                        del request.session['venta_datos']
                    if 'token_transaccion' in request.session:
                        del request.session['token_transaccion']
                    return redirect('inicio')
            
            # Mostrar modal de cambio de cotización
            return render(request, 'transacciones/cotizacion_cambiada.html', {
                'cambios': cambios,
                'transaccion': transaccion
            })
        
        # No hay cambios, proceder normalmente
        messages.success(request, 'Transacción completada exitosamente.')
        
    except Transaccion.DoesNotExist:
        messages.error(request, 'Transacción no encontrada.')
        return redirect('inicio')
    except Exception as e:
        messages.error(request, f'Error al verificar la transacción: {str(e)}')
        return redirect('inicio')
    
    # Limpiar los datos de la sesión relacionados con la venta
    if 'venta_datos' in request.session:
        del request.session['venta_datos']
    if 'token_transaccion' in request.session:
        del request.session['token_transaccion']

    return render(request, 'transacciones/exito.html')
>>>>>>> bf0811b9

# ============================================================================
# VISTAS AUXILIARES Y APIs
# ============================================================================

@login_required
def obtener_limites_cliente(request):
    """
    API AJAX para consultar límites de transacción del cliente activo.
    
    Devuelve información detallada sobre los límites diarios y mensuales
    del cliente, incluyendo consumo actual y disponibilidad restante.
    Útil para mostrar información dinámica en las interfaces de usuario.
    
    Args:
        request (HttpRequest): Petición AJAX
        
    Returns:
        JsonResponse: Información de límites en formato JSON
            - limite_diario: Límite diario total
            - limite_mensual: Límite mensual total
            - consumo_diario: Consumo actual del día
            - consumo_mensual: Consumo actual del mes
            - disponible_diario: Disponible restante hoy
            - disponible_mensual: Disponible restante este mes
            - porcentaje_uso_diario: Porcentaje usado del límite diario
            - porcentaje_uso_mensual: Porcentaje usado del límite mensual
            
    Status Codes:
        - 200: Información obtenida exitosamente
        - 400: No hay cliente activo
        - 500: Error interno del servidor
    """
    if not request.user.cliente_activo:
        return JsonResponse({
            'error': 'No hay cliente activo'
        }, status=400)
    
    try:
        limites_info = LimiteService.obtener_limites_disponibles(request.user.cliente_activo)
        
        if 'error' in limites_info:
            return JsonResponse({
                'error': limites_info['error']
            }, status=500)
        
        return JsonResponse({
            'limite_diario': limites_info['limite_diario'],
            'limite_mensual': limites_info['limite_mensual'],
            'consumo_diario': limites_info['consumo_diario'],
            'consumo_mensual': limites_info['consumo_mensual'],
            'disponible_diario': limites_info['disponible_diario'],
            'disponible_mensual': limites_info['disponible_mensual'],
            'porcentaje_uso_diario': limites_info['porcentaje_uso_diario'],
            'porcentaje_uso_mensual': limites_info['porcentaje_uso_mensual']
        })
        
    except Exception as e:
        return JsonResponse({
            'error': 'Error al obtener información de límites'
        }, status=500)

@login_required
def simular_transaccion_limites(request):
    """
    API AJAX para simular transacciones y validar límites en tiempo real.
    
    Permite verificar si una transacción propuesta cumple con los límites
    del cliente sin procesarla realmente. Útil para validaciones dinámicas
    en formularios antes de proceder con la transacción real.
    
    Args:
        request (HttpRequest): Petición AJAX con datos de simulación
            - moneda_id: ID de la moneda a simular
            - monto: Monto en la moneda seleccionada
            - tipo_transaccion: 'COMPRA' o 'VENTA'
        
    Returns:
        JsonResponse: Resultado de la simulación
            - valida (bool): Si la transacción es válida según límites
            - monto_guaranies: Monto convertido a guaraníes
            - mensaje: Mensaje descriptivo del resultado
            - error: Mensaje de error si la transacción no es válida
            
    Status Codes:
        - 200: Simulación realizada exitosamente
        - 400: Parámetros faltantes o cliente inactivo
        - 404: Moneda no encontrada
        - 405: Método no permitido (solo POST)
        - 500: Error interno del servidor
    """
    if request.method != 'POST':
        return JsonResponse({'error': 'Método no permitido'}, status=405)
    
    if not request.user.cliente_activo:
        return JsonResponse({'error': 'No hay cliente activo'}, status=400)
    
    try:
        moneda_id = request.POST.get('moneda_id')
        monto = request.POST.get('monto')
        tipo_transaccion = request.POST.get('tipo_transaccion', '').upper()
        
        if not all([moneda_id, monto, tipo_transaccion]):
            return JsonResponse({
                'error': 'Faltan parámetros requeridos'
            }, status=400)
        
        if tipo_transaccion not in ['COMPRA', 'VENTA']:
            return JsonResponse({
                'error': 'Tipo de transacción inválido'
            }, status=400)
        
        moneda = Moneda.objects.get(id=moneda_id)
        monto_decimal = Decimal(monto)
        
        # Convertir a guaraníes
        monto_guaranies = LimiteService.convertir_a_guaranies(
            int(monto_decimal), moneda, tipo_transaccion, request.user.cliente_activo
        )
        
        # Validar límites
        LimiteService.validar_limite_transaccion(request.user.cliente_activo, monto_guaranies)
        
        # Si llega aquí, la transacción es válida
        return JsonResponse({
            'valida': True,
            'monto_guaranies': monto_guaranies,
            'mensaje': 'La transacción es válida según los límites establecidos'
        })
        
    except Moneda.DoesNotExist:
        return JsonResponse({
            'error': 'Moneda no encontrada'
        }, status=404)
    except ValidationError as e:
        return JsonResponse({
            'valida': False,
            'error': str(e)
        })
    except Exception as e:
        return JsonResponse({
            'error': 'Error interno del servidor'
        }, status=500)

def cancelar_por_timeout(request):
    """
    Vista que maneja la cancelación automática por timeout
    """
    # Verificar si hay una transacción activa en la sesión y cancelarla
    token_data = request.session.get('token_transaccion')
    if token_data:
        try:
            transaccion_id = token_data.get('datos', {}).get('transaccion_id')
            if transaccion_id:
                transaccion = Transaccion.objects.get(id=transaccion_id)
                transaccion.delete()
                messages.warning(request, 'La transacción ha sido cancelada automáticamente por tiempo de espera excedido.')
            else:
                messages.warning(request, 'Tiempo de espera excedido.')
        except Transaccion.DoesNotExist:
            messages.warning(request, 'Tiempo de espera excedido.')
        except Exception:
            messages.warning(request, 'Tiempo de espera excedido.')
        
        # Limpiar datos de sesión
        if 'compra_datos' in request.session:
            del request.session['compra_datos']
        if 'venta_datos' in request.session:
            del request.session['venta_datos']
        if 'token_transaccion' in request.session:
            del request.session['token_transaccion']
    else:
        messages.warning(request, 'Tiempo de espera excedido.')
    
    return redirect('inicio')

# ============================================================================
# GESTIÓN DE RECARGOS
# ============================================================================

@login_required
@permission_required('transacciones.edicion', raise_exception=True)
def editar_recargos(request):
    """
    Vista para la gestión y edición de recargos por medio de pago.
    
    Permite a usuarios con permisos administrativos modificar los porcentajes
    de recargo aplicables a diferentes medios de pago en las transacciones.
    Los recargos se aplican como porcentajes adicionales al monto base.
    
    Validaciones:
        - Usuario debe tener permiso 'transacciones.edicion'
        - Recargos deben estar en rango 0-100%
        - Valores deben ser numéricos enteros
    
    Args:
        request (HttpRequest): Petición HTTP con datos del formulario
        
    Returns:
        HttpResponse: Formulario de edición o redirecciona tras guardar
        
    Template:
        transacciones/editar_recargos.html
        
    Context:
        - form: Formulario base para validaciones
        - recargos: QuerySet con todos los recargos existentes
    """
    from .models import Recargos
    
    if request.method == 'POST':
        # Procesar cada recargo individualmente
        try:
            recargos_actualizados = 0
            for key, value in request.POST.items():
                if key.startswith('recargo_') and value:
                    recargo_id = key.replace('recargo_', '')
                    try:
                        recargo = Recargos.objects.get(id=int(recargo_id))
                        nuevo_valor = int(value)
                        if 0 <= nuevo_valor <= 100:  # Validar rango
                            recargo.recargo = nuevo_valor
                            recargo.save()
                            recargos_actualizados += 1
                        else:
                            messages.error(request, f'El recargo para {recargo.nombre} debe estar entre 0 y 100%.')
                            return redirect('transacciones:editar_recargos')
                    except (Recargos.DoesNotExist, ValueError) as e:
                        messages.error(request, f'Error al actualizar recargo: {str(e)}')
                        return redirect('transacciones:editar_recargos')
            
            if recargos_actualizados > 0:
                messages.success(request, f'Se actualizaron los recargos correctamente.')
            else:
                messages.warning(request, 'No se actualizó ningún recargo.')
            return redirect('monedas:lista_limites')
            
        except Exception as e:
            messages.error(request, f'Error al procesar los recargos: {str(e)}')
            return redirect('transacciones:editar_recargos')
    
    # Obtener todos los recargos para mostrar en el formulario
    recargos = Recargos.objects.all()
    
    # Crear un formulario base para validaciones
    form = RecargoForm()

    return render(request, 'transacciones/editar_recargos.html', {
        'form': form,
        'recargos': recargos
    })


# ============================================================================
# HISTORIAL Y CONSULTA DE TRANSACCIONES
# ============================================================================

@login_required
def historial_transacciones(request, cliente_id=None):
    """
    Vista principal para el historial y consulta de transacciones.
    
    Muestra un listado completo de transacciones con capacidades de filtrado
    avanzado por cliente, usuario, tipo de operación y estado. Si se proporciona
    un cliente_id específico, filtra solo las transacciones de ese cliente.
    
    Filtros disponibles:
        - Búsqueda por nombre/documento de cliente o usuario
        - Tipo de operación (compra/venta)
        - Estado de transacción (pendiente/completada/etc.)
        - Usuario específico que procesó la transacción
    
    Args:
        request (HttpRequest): Petición HTTP con parámetros de filtro
        cliente_id (int, optional): ID específico de cliente para filtrar
        
    Returns:
        HttpResponse: Listado de transacciones filtrado
        
    Template:
        transacciones/historial_transacciones.html
        
    Context:
        - transacciones: QuerySet de transacciones filtradas
        - busqueda: Término de búsqueda aplicado
        - tipo_operacion: Filtro de tipo aplicado
        - estado_filtro: Filtro de estado aplicado
        - cliente_filtrado: Cliente específico si aplica
        - usuario_filtro: Usuario específico si aplica
        - usuarios_cliente: Usuarios asociados al cliente (si aplica)
    """
    # Obtener parámetros de filtrado
    busqueda = request.GET.get('busqueda', '')
    tipo_operacion = request.GET.get('tipo_operacion', '')
    estado_filtro = request.GET.get('estado', '')
    usuario_filtro = request.GET.get('usuario', '')
    
    # Obtener todas las transacciones (o aplicar filtros)
    transacciones = Transaccion.objects.all().order_by('-fecha_hora')
    
    # Si hay un cliente_id, filtrar transacciones solo para ese cliente
    if cliente_id:
        try:
            from clientes.models import Cliente
            cliente = Cliente.objects.get(id=cliente_id)
            transacciones = transacciones.filter(cliente=cliente)
            cliente_filtrado = cliente
            # Obtener usuarios asociados al cliente
            usuarios_cliente = cliente.usuarios.all()
        except Cliente.DoesNotExist:
            messages.error(request, "Cliente no encontrado")
            return redirect('transacciones:historial')
    else:
        cliente_filtrado = None
        usuarios_cliente = None
    
    # Aplicar filtros según parámetros recibidos
    if busqueda and not cliente_filtrado:
        # Buscar por cliente o usuario solo cuando no hay cliente filtrado
        transacciones = transacciones.filter(
            models.Q(cliente__nombre__icontains=busqueda) | 
            models.Q(cliente__docCliente__icontains=busqueda) |
            models.Q(cliente__usuarios__username__icontains=busqueda)
        )
    
    if tipo_operacion:
        transacciones = transacciones.filter(tipo=tipo_operacion)
    
    if estado_filtro:
        transacciones = transacciones.filter(estado__iexact=estado_filtro)
    
    # Filtrar por usuario si se especifica
    if usuario_filtro:
        try:
            usuario_id = int(usuario_filtro)
            transacciones = transacciones.filter(usuario_id=usuario_id)
        except (ValueError, TypeError):
            pass
    
    # Procesar cada transacción para obtener información de tarjetas y calcular montos
    for transaccion in transacciones:
        # Calcular montos de origen y destino
        if transaccion.tipo == 'compra':
            transaccion.monto_origen = int(transaccion.monto * transaccion.moneda.calcular_precio_venta(
                transaccion.cliente.beneficio_segmento
            ))
            transaccion.monto_destino = float(transaccion.monto)
        else:  # venta
            transaccion.monto_origen = float(transaccion.monto)
            transaccion.monto_destino = int(transaccion.monto * transaccion.moneda.calcular_precio_compra(
                transaccion.cliente.beneficio_segmento
            ))
        
        # Obtener información de tarjetas de Stripe para el cliente
        tarjetas_cliente = transaccion.cliente.obtener_tarjetas_stripe()
        
        # Formatear medio de pago (las tarjetas solo pueden ser medio de pago)
        transaccion.medio_pago_formateado = transaccion.medio_pago
        for tarjeta in tarjetas_cliente:
            if tarjeta['id'] == transaccion.medio_pago:
                transaccion.medio_pago_formateado = f"Tarjeta {tarjeta['brand']} **** **** **** {tarjeta['last4']}"
                break
    
    context = {
        'transacciones': transacciones,
        'busqueda': busqueda,
        'tipo_operacion': tipo_operacion,
        'estado_filtro': estado_filtro,
        'cliente_filtrado': cliente_filtrado,
        'usuario_filtro': usuario_filtro,
        'usuarios_cliente': usuarios_cliente
    }
    
    return render(request, 'transacciones/historial_transacciones.html', context)

@login_required
def detalle_transaccion(request, transaccion_id):
    """
    Vista de detalle para una transacción específica.
    
    Muestra información completa y detallada de una transacción individual,
    incluyendo todos los datos relevantes como montos calculados, medios
    de pago/cobro, información del cliente y estado actual.
    
    Cálculos realizados:
        - Para compras: Convierte monto extranjero a guaraníes usando precio de venta
        - Para ventas: Convierte monto extranjero a guaraníes usando precio de compra
        - Aplica beneficios del segmento del cliente
    
    Args:
        request (HttpRequest): Petición HTTP
        transaccion_id (int): ID de la transacción a mostrar
        
    Returns:
        HttpResponse: Página de detalle o redirecciona si no existe
        
    Template:
        transacciones/detalle_transaccion.html
        
    Context:
        - transaccion: Instancia de la transacción
        - monto_origen: Monto en moneda de origen (guaraníes o extranjera)
        - monto_destino: Monto en moneda de destino (extranjera o guaraníes)
    """
    try:
        transaccion = Transaccion.objects.get(id=transaccion_id)
    except Transaccion.DoesNotExist:
        messages.error(request, 'La transacción solicitada no existe.')
        return redirect('transacciones:historial')
    
    # Calcular montos en guaraníes para mostrar
    if transaccion.tipo == 'compra':
        monto_origen = int(transaccion.monto * transaccion.moneda.calcular_precio_venta(
            transaccion.cliente.beneficio_segmento
        ))
        monto_destino = float(transaccion.monto)
    else:  # venta
        monto_origen = float(transaccion.monto)
        monto_destino = int(transaccion.monto * transaccion.moneda.calcular_precio_compra(
            transaccion.cliente.beneficio_segmento
        ))
    
    context = {
        'transaccion': transaccion,
        'monto_origen': monto_origen,
        'monto_destino': monto_destino
    }
    
    return render(request, 'transacciones/detalle_transaccion.html', context)

@login_required
def editar_transaccion(request, transaccion_id):
    """
    Vista para editar transacciones existentes (funcionalidad pendiente).
    
    Actualmente solo permite editar transacciones que se encuentren en estado
    'pendiente'. Para otras transacciones redirecciona al historial del usuario.
    La lógica de edición está pendiente de implementación.
    
    Restricciones:
        - Solo transacciones en estado 'pendiente' pueden ser editadas
        - Otros estados son inmutables por seguridad
    
    Args:
        request (HttpRequest): Petición HTTP
        transaccion_id (int): ID de la transacción a editar
        
    Returns:
        HttpResponse: Redirecciona al historial del usuario
        
    TODO: Implementar lógica completa de edición de transacciones
    """
    try:
        transaccion = Transaccion.objects.get(id=transaccion_id)
        
        # Verificar que la transacción esté pendiente
        if transaccion.estado.lower() != 'pendiente':
            messages.error(request, 'Solo se pueden editar transacciones en estado pendiente.')
            return redirect(f'transacciones:historial?usuario={transaccion.usuario.id}')
            
        # Aquí implementar lógica para editar la transacción
        # Por ahora, solo redireccionar al historial del usuario
        return redirect(f'transacciones:historial?usuario={transaccion.usuario.id}')
        
    except Transaccion.DoesNotExist:
        messages.error(request, 'La transacción solicitada no existe.')
        return redirect('transacciones:historial')<|MERGE_RESOLUTION|>--- conflicted
+++ resolved
@@ -17,13 +17,9 @@
 Date: 2024
 """
 
-<<<<<<< HEAD
 import logging
 from django.conf import settings
 from django.shortcuts import render, redirect
-=======
-from django.shortcuts import render, redirect, get_object_or_404
->>>>>>> bf0811b9
 from django.contrib.auth.decorators import login_required, permission_required
 from django.contrib import messages
 from django.http import JsonResponse
@@ -880,8 +876,6 @@
         messages.error(request, 'Error al recuperar los datos. Reinicie el proceso.')
         return redirect('transacciones:compra_monto_moneda')
     
-<<<<<<< HEAD
-=======
     # Crear la transacción en la base de datos
     try:
         print(f"Intentando crear transacción de compra con usuario: {request.user}")
@@ -894,10 +888,6 @@
             medio_cobro=medio_cobro,
             usuario=request.user
         )
-        
-        # Almacenar cotización original para detectar cambios posteriores
-        transaccion.almacenar_cotizacion_original()
-        
         print(f"Transacción creada con ID: {transaccion.id}")
         # Generar token si el medio de pago es Efectivo o Cheque
         if medio_pago in ['Efectivo', 'Cheque']:
@@ -919,7 +909,6 @@
         messages.error(request, 'Error al crear la transacción. Intente nuevamente.')
         return redirect('transacciones:compra_medio_cobro')
     
->>>>>>> bf0811b9
     context = {
         'moneda': moneda,
         'recibir': monto,
@@ -953,7 +942,6 @@
     Template:
         transacciones/exito.html o transacciones/cotizacion_cambiada.html
     """
-<<<<<<< HEAD
     # Verificar que el usuario tenga un cliente activo
     if not request.user.cliente_activo:
         messages.error(request, 'Debe tener un cliente activo seleccionado para continuar.')
@@ -1012,71 +1000,6 @@
         'token': token_data['token'],
         'tipo': 'compra'
     }
-=======
-    # Verificar si hay una transacción activa en la sesión
-    token_data = request.session.get('token_transaccion')
-    if not token_data:
-        messages.error(request, 'No se encontró una transacción activa.')
-        return redirect('inicio')
-    
-    try:
-        transaccion_id = token_data.get('datos', {}).get('transaccion_id')
-        if not transaccion_id:
-            messages.error(request, 'ID de transacción no encontrado.')
-            return redirect('inicio')
-            
-        transaccion = Transaccion.objects.get(id=transaccion_id)
-        
-        # Verificar cambios en la cotización
-        cambios = transaccion.verificar_cambio_cotizacion()
-        
-        if cambios and cambios.get('hay_cambios'):
-            # Manejar POST del modal de cambio de cotización
-            if request.method == 'POST':
-                action = request.POST.get('action')
-                if action == 'aceptar':
-                    # Usuario acepta los nuevos precios, actualizar transacción
-                    transaccion.almacenar_cotizacion_original()  # Actualizar con nuevos precios
-                    messages.success(request, 'Transacción completada con los nuevos precios.')
-                    # Limpiar datos de sesión
-                    if 'compra_datos' in request.session:
-                        del request.session['compra_datos']
-                    if 'token_transaccion' in request.session:
-                        del request.session['token_transaccion']
-                    return render(request, 'transacciones/exito.html')
-                elif action == 'cancelar':
-                    # Usuario cancela la transacción
-                    transaccion.delete()
-                    messages.info(request, 'Transacción cancelada debido a cambios en la cotización.')
-                    # Limpiar datos de sesión
-                    if 'compra_datos' in request.session:
-                        del request.session['compra_datos']
-                    if 'token_transaccion' in request.session:
-                        del request.session['token_transaccion']
-                    return redirect('inicio')
-            
-            # Mostrar modal de cambio de cotización
-            return render(request, 'transacciones/cotizacion_cambiada.html', {
-                'cambios': cambios,
-                'transaccion': transaccion
-            })
-        
-        # No hay cambios, proceder normalmente
-        messages.success(request, 'Transacción completada exitosamente.')
-        
-    except Transaccion.DoesNotExist:
-        messages.error(request, 'Transacción no encontrada.')
-        return redirect('inicio')
-    except Exception as e:
-        messages.error(request, f'Error al verificar la transacción: {str(e)}')
-        return redirect('inicio')
-    
-    # Limpiar los datos de la sesión relacionados con la compra
-    if 'compra_datos' in request.session:
-        del request.session['compra_datos']
-    if 'token_transaccion' in request.session:
-        del request.session['token_transaccion']
->>>>>>> bf0811b9
     
     return render(request, 'transacciones/exito.html', context)
 
@@ -1534,8 +1457,6 @@
         messages.error(request, 'Error al recuperar los datos. Reinicie el proceso.')
         return redirect('transacciones:venta_monto_moneda')
     
-<<<<<<< HEAD
-=======
     # Crear la transacción en la base de datos
     try:
         print(f"Intentando crear transacción de venta con usuario: {request.user}")
@@ -1548,10 +1469,6 @@
             medio_cobro=medio_cobro,
             usuario=request.user
         )
-        
-        # Almacenar cotización original para detectar cambios posteriores
-        transaccion.almacenar_cotizacion_original()
-        
         print(f"Transacción creada con ID: {transaccion.id}")
         
         # Generar token si el medio de pago es Efectivo
@@ -1573,7 +1490,6 @@
         messages.error(request, 'Error al crear la transacción. Intente nuevamente.')
         return redirect('transacciones:venta_medio_cobro')
     
->>>>>>> bf0811b9
     context = {
         'moneda': moneda,
         'recibir': convertir(monto, request.user.cliente_activo, moneda, 'venta', medio_pago, medio_cobro),
@@ -1607,7 +1523,6 @@
     Template:
         transacciones/exito.html o transacciones/cotizacion_cambiada.html
     """
-<<<<<<< HEAD
     # Verificar que el usuario tenga un cliente activo
     if not request.user.cliente_activo:
         messages.error(request, 'Debe tener un cliente activo seleccionado para continuar.')
@@ -1691,75 +1606,8 @@
     # Limpiar los datos de la sesión relacionados con la venta
     if 'venta_datos' in request.session:
         del request.session['venta_datos']
-    
-    return render(request, 'transacciones/exito.html', context)
-=======
-    # Verificar si hay una transacción activa en la sesión
-    token_data = request.session.get('token_transaccion')
-    if not token_data:
-        messages.error(request, 'No se encontró una transacción activa.')
-        return redirect('inicio')
-    
-    try:
-        transaccion_id = token_data.get('datos', {}).get('transaccion_id')
-        if not transaccion_id:
-            messages.error(request, 'ID de transacción no encontrado.')
-            return redirect('inicio')
-            
-        transaccion = Transaccion.objects.get(id=transaccion_id)
-        
-        # Verificar cambios en la cotización
-        cambios = transaccion.verificar_cambio_cotizacion()
-        
-        if cambios and cambios.get('hay_cambios'):
-            # Manejar POST del modal de cambio de cotización
-            if request.method == 'POST':
-                action = request.POST.get('action')
-                if action == 'aceptar':
-                    # Usuario acepta los nuevos precios, actualizar transacción
-                    transaccion.almacenar_cotizacion_original()  # Actualizar con nuevos precios
-                    messages.success(request, 'Transacción completada con los nuevos precios.')
-                    # Limpiar datos de sesión
-                    if 'venta_datos' in request.session:
-                        del request.session['venta_datos']
-                    if 'token_transaccion' in request.session:
-                        del request.session['token_transaccion']
-                    return render(request, 'transacciones/exito.html')
-                elif action == 'cancelar':
-                    # Usuario cancela la transacción
-                    transaccion.delete()
-                    messages.info(request, 'Transacción cancelada debido a cambios en la cotización.')
-                    # Limpiar datos de sesión
-                    if 'venta_datos' in request.session:
-                        del request.session['venta_datos']
-                    if 'token_transaccion' in request.session:
-                        del request.session['token_transaccion']
-                    return redirect('inicio')
-            
-            # Mostrar modal de cambio de cotización
-            return render(request, 'transacciones/cotizacion_cambiada.html', {
-                'cambios': cambios,
-                'transaccion': transaccion
-            })
-        
-        # No hay cambios, proceder normalmente
-        messages.success(request, 'Transacción completada exitosamente.')
-        
-    except Transaccion.DoesNotExist:
-        messages.error(request, 'Transacción no encontrada.')
-        return redirect('inicio')
-    except Exception as e:
-        messages.error(request, f'Error al verificar la transacción: {str(e)}')
-        return redirect('inicio')
-    
-    # Limpiar los datos de la sesión relacionados con la venta
-    if 'venta_datos' in request.session:
-        del request.session['venta_datos']
-    if 'token_transaccion' in request.session:
-        del request.session['token_transaccion']
 
     return render(request, 'transacciones/exito.html')
->>>>>>> bf0811b9
 
 # ============================================================================
 # VISTAS AUXILIARES Y APIs
