--- conflicted
+++ resolved
@@ -1,27 +1,3 @@
-<<<<<<< HEAD
-"""
-URL configuration for proyecto project.
-
-The `urlpatterns` list routes URLs to views. For more information please see:
-    https://docs.djangoproject.com/en/5.2/topics/http/urls/
-Examples:
-Function views
-    1. Add an import:  from my_app import views
-    2. Add a URL to urlpatterns:  path('', views.home, name='home')
-Class-based views
-    1. Add an import:  from other_app.views import Home
-    2. Add a URL to urlpatterns:  path('', Home.as_view(), name='home')
-Including another URLconf
-    1. Import the include() function: from django.urls import include, path
-    2. Add a URL to urlpatterns:  path('blog/', include('blog.urls'))
-"""
-from django.urls import path
-from . import views
-
-urlpatterns = [
-    path('', views.hola_mundo, name='hola_mundo'),
-]
-=======
 from django.urls import path, include
 from . import views
 
@@ -37,5 +13,4 @@
     path('operaciones/', include('transacciones.urls'))
 ]
 
-handler403 = 'proyecto.views.custom_permission_denied_view'
->>>>>>> aaeb2869
+handler403 = 'proyecto.views.custom_permission_denied_view'