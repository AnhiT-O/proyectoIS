"""
URL configuration for proyecto project.

The `urlpatterns` list routes URLs to views. For more information please see:
    https://docs.djangoproject.com/en/5.2/topics/http/urls/
Examples:
Function views
    1. Add an import:  from my_app import views
    2. Add a URL to urlpatterns:  path('', views.home, name='home')
Class-based views
    1. Add an import:  from other_app.views import Home
    2. Add a URL to urlpatterns:  path('', Home.as_view(), name='home')
Including another URLconf
    1. Import the include() function: from django.urls import include, path
    2. Add a URL to urlpatterns:  path('blog/', include('blog.urls'))
"""
from django.urls import path, include
from . import views

urlpatterns = [
    path('', views.inicio, name='inicio'),
    path('usuarios/', include('usuarios.urls')),
<<<<<<< HEAD
    path('roles/', include('roles.urls')),
=======
    path('clientes/', include('clientes.urls')),
    
>>>>>>> abf92a68
]<|MERGE_RESOLUTION|>--- conflicted
+++ resolved
@@ -20,10 +20,7 @@
 urlpatterns = [
     path('', views.inicio, name='inicio'),
     path('usuarios/', include('usuarios.urls')),
-<<<<<<< HEAD
     path('roles/', include('roles.urls')),
-=======
     path('clientes/', include('clientes.urls')),
     
->>>>>>> abf92a68
 ]