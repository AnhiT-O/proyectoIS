--- conflicted
+++ resolved
@@ -25,11 +25,8 @@
     path('roles/', include('roles.urls')),
     path('clientes/', include('clientes.urls')),
     path('monedas/', include('monedas.urls')),
-<<<<<<< HEAD
-    path('cotizaciones/', include('cotizacion.urls'))
-=======
+    path('cotizaciones/', include('cotizacion.urls')),
     path('medios-pago/', include('medios_pago.urls', namespace='medios_pago'))
->>>>>>> cc8ef210
 ]
 
 # Configuración para manejadores de errores personalizados
