--- conflicted
+++ resolved
@@ -66,9 +66,6 @@
                 {% else %}
                     <p>El precio de compra a cambiado de Gs. {{ cambios.valores_anteriores.precio_compra|formateado }} a Gs. {{ cambios.valores_actuales.precio_compra|formateado }}</p>
                 {% endif %}
-<<<<<<< HEAD
-                <form method="post" id="confirmForm">
-=======
                 
                 {% if cambios.email_enviado %}
                     <div class="mensaje-info" style="margin: 1rem 0; padding: 1rem; background-color: #d1ecf1; border: 1px solid #bee5eb; border-radius: 5px; color: #0c5460;">
@@ -84,8 +81,7 @@
                     </div>
                 {% endif %}
                 
-                <form method="post">
->>>>>>> 2ce1cfba
+                <form method="post" id="confirmForm">
                 {% csrf_token %}
                     <div class="zona-botones">
                         <button type="submit" name="accion" value="aceptar" class="btn-enviar">
