--- conflicted
+++ resolved
@@ -200,9 +200,6 @@
     return render(request, 'caja_fuerte.html', {'form': form})
 
 def ingreso_token(request):
-<<<<<<< HEAD
-    form = TokenForm()
-=======
     """
     Vista principal para procesamiento de tokens de transacción.
     
@@ -273,7 +270,7 @@
         - Incluye detalles de precios anteriores vs actuales
         - Proporciona información completa de la transacción
     """
->>>>>>> c61f864e
+    form = TokenForm()
     if request.method == 'POST':
         accion = request.POST.get('accion')
         
@@ -376,7 +373,6 @@
                                 'user_email': transaccion.usuario.email if transaccion.usuario.email else ''
                             }
                             return render(request, 'ingreso_token.html', context)
-<<<<<<< HEAD
                         
                         # Guardar la transacción en sesión para el 2FA
                         request.session['transaccion'] = transaccion.id
@@ -391,16 +387,12 @@
                             }
                             return render(request, 'ingreso_token.html', context)
                         
-=======
-                        # No hay cambios de cotización, continuar con ingreso de billetes
->>>>>>> c61f864e
                         return redirect('ingreso_billetes', codigo=codigo)
                     else:
                         # Medio de pago no compatible con TAUser (solo efectivo)
                         messages.error(request, 'El token no corresponde a una operación de Tauser.')
                         return redirect('ingreso_token')
                 else:
-<<<<<<< HEAD
                     # Transacción ya procesada - aplicar 2FA si está habilitado
                     request.session['transaccion'] = transaccion.id
                     
@@ -414,25 +406,18 @@
                         }
                         return render(request, 'ingreso_token.html', context)
                     
-=======
-                    # Transacción ya confirmada, procesarla directamente
->>>>>>> c61f864e
                     procesar_transaccion(transaccion, Tauser.objects.get(puerto=int(request.get_port())))
                     return redirect('exito', codigo=codigo)
     else:
         # Método GET: Mostrar formulario de ingreso de token
         form = TokenForm()
     
-<<<<<<< HEAD
     context = {
         'form': form,
         'enable_2fa': is_2fa_enabled(),
         'user_email': ''
     }
     return render(request, 'ingreso_token.html', context)
-=======
-    return render(request, 'ingreso_token.html', {'form': form})
->>>>>>> c61f864e
 
 def ingreso_billetes(request, codigo):
     """
